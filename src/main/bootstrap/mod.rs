// Copyright 2016 MaidSafe.net limited.
//
// This SAFE Network Software is licensed to you under (1) the MaidSafe.net Commercial License,
// version 1.0 or later, or (2) The General Public License (GPL), version 3, depending on which
// licence you accepted on initial access to the Software (the "Licences").
//
// By contributing code to the SAFE Network Software, or to this project generally, you agree to be
// bound by the terms of the MaidSafe Contributor Agreement, version 1.0.  This, along with the
// Licenses can be found in the root directory of this project at LICENSE, COPYING and CONTRIBUTOR.
//
// Unless required by applicable law or agreed to in writing, the SAFE Network Software distributed
// under the GPL Licence is distributed on an "AS IS" BASIS, WITHOUT WARRANTIES OR CONDITIONS OF ANY
// KIND, either express or implied.
//
// Please review the Licences for the specific language governing permissions and limitations
// relating to use of the SAFE Network Software.

mod cache;
mod try_peer;

use self::cache::Cache;
use self::try_peer::TryPeer;
<<<<<<< HEAD
use common::{self, Core, CoreTimer, NameHash, Socket, State};
=======
use common::{self, BootstrapDenyReason, Core, CoreTimerId, ExternalReachability, NameHash, Socket,
             State};
>>>>>>> 5df1391f

use main::{ActiveConnection, Config, ConnectionMap, CrustError, Event, PeerId};
use mio::{Poll, Token};
use mio::timer::Timeout;
use rand::{self, Rng};
use rust_sodium::crypto::box_::PublicKey;
use service_discovery::ServiceDiscovery;
use std::any::Any;
use std::cell::RefCell;
use std::collections::HashSet;
use std::mem;
use std::net;
use std::rc::{Rc, Weak};
use std::sync::mpsc::{self, Receiver};
use std::time::Duration;

const BOOTSTRAP_TIMEOUT_SEC: u64 = 10;
const SERVICE_DISCOVERY_TIMEOUT_SEC: u64 = 1;
const BOOTSTRAP_TIMER_ID: u8 = 0;
const SERVICE_DISCOVERY_TIMER_ID: u8 = BOOTSTRAP_TIMER_ID + 1;
const MAX_CONTACTS_EXPECTED: usize = 1500;

pub struct Bootstrap {
    token: Token,
    cm: ConnectionMap,
    peers: Vec<common::SocketAddr>,
    blacklist: HashSet<net::SocketAddr>,
    name_hash: NameHash,
    ext_reachability: ExternalReachability,
    our_pk: PublicKey,
    event_tx: ::CrustEventSender,
    sd_meta: Option<ServiceDiscMeta>,
    bs_timer: CoreTimer,
    bs_timeout: Timeout,
    cache: Cache,
    children: HashSet<Token>,
    self_weak: Weak<RefCell<Bootstrap>>,
}

impl Bootstrap {
    pub fn start(core: &mut Core,
                 poll: &Poll,
                 name_hash: NameHash,
                 ext_reachability: ExternalReachability,
                 our_pk: PublicKey,
                 cm: ConnectionMap,
                 config: &Config,
                 blacklist: HashSet<net::SocketAddr>,
                 token: Token,
                 service_discovery_token: Token,
                 event_tx: ::CrustEventSender)
                 -> ::Res<()> {
        let mut peers = Vec::with_capacity(MAX_CONTACTS_EXPECTED);

        let mut cache = Cache::new(&config.bootstrap_cache_name)?;
        peers.extend(cache.read_file());
        peers.extend(config.hard_coded_contacts.clone());

        let bs_timer = CoreTimer::new(token, BOOTSTRAP_TIMER_ID);
        let bs_timeout = core.set_timeout(Duration::from_secs(BOOTSTRAP_TIMEOUT_SEC), bs_timer)?;
        let sd_meta = match seek_peers(core, service_discovery_token, token) {
            Ok((rx, timeout)) => {
                Some(ServiceDiscMeta {
                    rx: rx,
                    timeout: timeout,
                })
            }
            Err(CrustError::ServiceDiscNotEnabled) => None,
            Err(e) => {
                warn!("Failed to seek peers using service discovery: {:?}", e);
                return Err(e);
            }
        };

        let state = Rc::new(RefCell::new(Bootstrap {
            token: token,
            cm: cm,
            peers: peers,
            blacklist: blacklist,
            name_hash: name_hash,
            ext_reachability: ext_reachability,
            our_pk: our_pk,
            event_tx: event_tx,
            sd_meta: sd_meta,
            bs_timer: bs_timer,
            bs_timeout: bs_timeout,
            cache: cache,
            children: HashSet::with_capacity(MAX_CONTACTS_EXPECTED),
            self_weak: Weak::new(),
        }));

        state.borrow_mut().self_weak = Rc::downgrade(&state);

        let _ = core.insert_state(token, state.clone());

        if state.borrow().sd_meta.is_none() {
            state.borrow_mut().begin_bootstrap(core, poll);
        }

        Ok(())
    }

    fn begin_bootstrap(&mut self, core: &mut Core, poll: &Poll) {
        let mut peers = mem::replace(&mut self.peers, Vec::new());
        peers.retain(|addr| !self.blacklist.contains(&addr.0));
        if peers.is_empty() {
            let _ = self.event_tx.send(Event::BootstrapFailed);
            return self.terminate(core, poll);
        }
        rand::thread_rng().shuffle(&mut peers);

        for peer in peers {
            let self_weak = self.self_weak.clone();
            let finish = move |core: &mut Core, poll: &Poll, child, res| if let Some(self_rc) =
                self_weak.upgrade() {
                self_rc.borrow_mut().handle_result(core, poll, child, res)
            };

            if let Ok(child) = TryPeer::start(core,
                                              poll,
                                              *peer,
                                              self.our_pk,
                                              self.name_hash,
                                              self.ext_reachability.clone(),
                                              Box::new(finish)) {
                let _ = self.children.insert(child);
            }
        }
        self.maybe_terminate(core, poll);
    }

    fn handle_result(&mut self,
                     core: &mut Core,
                     poll: &Poll,
                     child: Token,
                     res: Result<(Socket, net::SocketAddr, PeerId),
                                 (net::SocketAddr, Option<BootstrapDenyReason>)>) {
        let _ = self.children.remove(&child);
        match res {
            Ok((socket, peer_addr, peer_id)) => {
                self.terminate(core, poll);
                return ActiveConnection::start(core,
                                               poll,
                                               child,
                                               socket,
                                               self.cm.clone(),
                                               PeerId(self.our_pk),
                                               peer_id,
                                               Event::BootstrapConnect(peer_id, peer_addr),
                                               self.event_tx.clone());
            }
            Err((bad_peer, opt_reason)) => {
                self.cache.remove_peer_acceptor(common::SocketAddr(bad_peer));
                if let Some(reason) = opt_reason {
                    let err_msg = match reason {
                        BootstrapDenyReason::InvalidNameHash => "Network name mismatch.",
                        BootstrapDenyReason::FailedExternalReachability => {
                            "Bootstrapee node could not establish connection to us."
                        }
                    };
                    error!("Failed to Bootstrap: ({:?}) {}", reason, err_msg);
                    self.terminate(core, el);
                    let _ = self.event_tx.send(Event::BootstrapFailed);
                    return;
                }
            }
        }
        self.maybe_terminate(core, poll);
    }

    fn maybe_terminate(&mut self, core: &mut Core, poll: &Poll) {
        if self.children.is_empty() {
            self.terminate(core, poll);
            let _ = self.event_tx.send(Event::BootstrapFailed);
        }
    }

    fn terminate_children(&mut self, core: &mut Core, poll: &Poll) {
        for child in self.children.drain() {
            let child = match core.get_state(child) {
                Some(state) => state,
                None => continue,
            };

            child.borrow_mut().terminate(core, poll);
        }
    }
}

impl State for Bootstrap {
    fn timeout(&mut self, core: &mut Core, poll: &Poll, timer_id: u8) {
        if timer_id == self.bs_timer.timer_id {
            let _ = self.event_tx.send(Event::BootstrapFailed);
            return self.terminate(core, poll);
        }

        let rx = unwrap!(self.sd_meta.take()).rx;

        while let Ok(listeners) = rx.try_recv() {
            self.peers.extend(listeners);
        }

        self.begin_bootstrap(core, poll);
    }

    fn terminate(&mut self, core: &mut Core, poll: &Poll) {
        self.terminate_children(core, poll);
        if let Some(sd_meta) = self.sd_meta.take() {
            let _ = core.cancel_timeout(&sd_meta.timeout);
        }
        let _ = core.remove_state(self.token);
        let _ = core.cancel_timeout(&self.bs_timeout);
    }

    fn as_any(&mut self) -> &mut Any {
        self
    }
}

struct ServiceDiscMeta {
    rx: Receiver<Vec<common::SocketAddr>>,
    timeout: Timeout,
}

fn seek_peers(core: &mut Core,
              service_discovery_token: Token,
              token: Token)
              -> ::Res<(Receiver<Vec<common::SocketAddr>>, Timeout)> {
    if let Some(state) = core.get_state(service_discovery_token) {
        let mut state = state.borrow_mut();
        let mut state = unwrap!(state.as_any()
            .downcast_mut::<ServiceDiscovery>());

        let (obs, rx) = mpsc::channel();
        state.register_observer(obs);
        state.seek_peers()?;
        let timeout = core.set_timeout(Duration::from_secs(SERVICE_DISCOVERY_TIMEOUT_SEC),
                         CoreTimer::new(token, SERVICE_DISCOVERY_TIMER_ID))?;

        Ok((rx, timeout))
    } else {
        Err(CrustError::ServiceDiscNotEnabled)
    }
}<|MERGE_RESOLUTION|>--- conflicted
+++ resolved
@@ -20,12 +20,8 @@
 
 use self::cache::Cache;
 use self::try_peer::TryPeer;
-<<<<<<< HEAD
-use common::{self, Core, CoreTimer, NameHash, Socket, State};
-=======
-use common::{self, BootstrapDenyReason, Core, CoreTimerId, ExternalReachability, NameHash, Socket,
+use common::{self, BootstrapDenyReason, Core, CoreTimer, ExternalReachability, NameHash, Socket,
              State};
->>>>>>> 5df1391f
 
 use main::{ActiveConnection, Config, ConnectionMap, CrustError, Event, PeerId};
 use mio::{Poll, Token};
@@ -187,7 +183,7 @@
                         }
                     };
                     error!("Failed to Bootstrap: ({:?}) {}", reason, err_msg);
-                    self.terminate(core, el);
+                    self.terminate(core, poll);
                     let _ = self.event_tx.send(Event::BootstrapFailed);
                     return;
                 }
