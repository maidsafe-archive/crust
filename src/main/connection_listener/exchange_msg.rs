// Copyright 2016 MaidSafe.net limited.
//
// This SAFE Network Software is licensed to you under (1) the MaidSafe.net Commercial License,
// version 1.0 or later, or (2) The General Public License (GPL), version 3, depending on which
// licence you accepted on initial access to the Software (the "Licences").
//
// By contributing code to the SAFE Network Software, or to this project generally, you agree to be
// bound by the terms of the MaidSafe Contributor Agreement, version 1.0.  This, along with the
// Licenses can be found in the root directory of this project at LICENSE, COPYING and CONTRIBUTOR.
//
// Unless required by applicable law or agreed to in writing, the SAFE Network Software distributed
// under the GPL Licence is distributed on an "AS IS" BASIS, WITHOUT WARRANTIES OR CONDITIONS OF ANY
// KIND, either express or implied.
//
// Please review the Licences for the specific language governing permissions and limitations
// relating to use of the SAFE Network Software.


<<<<<<< HEAD
use common::{self, Core, CoreTimer, Message, NameHash, Priority, Socket, State};
use main::{ActiveConnection, ConnectionCandidate, ConnectionId, ConnectionMap, Event, PeerId};
use mio::{Poll, PollOpt, Ready, Token};
use mio::timer::Timeout;
=======
use super::check_reachability::CheckReachability;
use common::{self, BootstrapDenyReason, Core, CoreTimerId, ExternalReachability, Message, NameHash,
             Priority, Socket, State};
use main::{ActiveConnection, ConnectionCandidate, ConnectionId, ConnectionMap, Event, PeerId};
use mio::{EventLoop, EventSet, PollOpt, Timeout, Token};
use nat::ip_addr_is_global;
>>>>>>> 5df1391f
use rust_sodium::crypto::box_::PublicKey;
use std::any::Any;
use std::cell::RefCell;
use std::collections::HashSet;
use std::collections::hash_map::Entry;
use std::mem;
<<<<<<< HEAD
use std::rc::Rc;
use std::time::Duration;
=======
use std::rc::{Rc, Weak};
>>>>>>> 5df1391f

pub const EXCHANGE_MSG_TIMEOUT_SEC: u64 = 10 * 60;

pub struct ExchangeMsg {
    token: Token,
    cm: ConnectionMap,
    event_tx: ::CrustEventSender,
    name_hash: NameHash,
    next_state: NextState,
    our_pk: PublicKey,
    socket: Socket,
    timeout: Timeout,
    reachability_children: HashSet<Token>,
    self_weak: Weak<RefCell<ExchangeMsg>>,
}

impl ExchangeMsg {
    pub fn start(core: &mut Core,
                 poll: &Poll,
                 timeout_sec: Option<u64>,
                 socket: Socket,
                 our_pk: PublicKey,
                 name_hash: NameHash,
                 cm: ConnectionMap,
                 event_tx: ::CrustEventSender)
                 -> ::Res<()> {
        let token = core.get_new_token();

        let kind = Ready::error() | Ready::hup() | Ready::readable();
        poll.register(&socket, token, kind, PollOpt::edge())?;

        let timeout =
            core.set_timeout(Duration::from_secs(timeout_sec.unwrap_or(EXCHANGE_MSG_TIMEOUT_SEC)),
                             CoreTimer::new(token, 0))?;

        let state = Rc::new(RefCell::new(ExchangeMsg {
            token: token,
            cm: cm,
            event_tx: event_tx,
            name_hash: name_hash,
            next_state: NextState::None,
            our_pk: our_pk,
            socket: socket,
            timeout: timeout,
            reachability_children: HashSet::with_capacity(4),
            self_weak: Default::default(),
        }));

        state.borrow_mut().self_weak = Rc::downgrade(&state);

        let _ = core.insert_state(token, state);

        Ok(())
    }

    fn read(&mut self, core: &mut Core, poll: &Poll) {
        match self.socket.read::<Message>() {
<<<<<<< HEAD
            Ok(Some(Message::BootstrapRequest(their_public_key, name_hash))) => {
                self.handle_bootstrap_req(core, poll, their_public_key, name_hash)
            }
            Ok(Some(Message::Connect(their_public_key, name_hash))) => {
                self.handle_connect(core, poll, their_public_key, name_hash)
=======
            Ok(Some(Message::BootstrapRequest(their_public_key, name_hash, ext_reachability))) => {
                match self.get_peer_id(their_public_key) {
                    Ok(their_id) => {
                        self.handle_bootstrap_req(core, el, their_id, name_hash, ext_reachability)
                    }
                    Err(()) => self.terminate(core, el),
                }
            }
            Ok(Some(Message::Connect(their_public_key, name_hash))) => {
                match self.get_peer_id(their_public_key) {
                    Ok(their_id) => self.handle_connect(core, el, their_id, name_hash),
                    Err(()) => self.terminate(core, el),
                }
>>>>>>> 5df1391f
            }
            Ok(Some(Message::EchoAddrReq)) => self.handle_echo_addr_req(core, poll),
            Ok(Some(message)) => {
<<<<<<< HEAD
                warn!("Unexpected message in direct connect: {:?}", message);
                self.terminate(core, poll)
            }
            Ok(None) => (),
            Err(error) => {
                error!("Failed to read from socket: {:?}", error);
                self.terminate(core, poll);
=======
                debug!("Unexpected message in direct connect: {:?}", message);
                self.terminate(core, el)
            }
            Ok(None) => (),
            Err(error) => {
                debug!("Failed to read from socket: {:?}", error);
                self.terminate(core, el);
>>>>>>> 5df1391f
            }
        }
    }

    fn handle_bootstrap_req(&mut self,
                            core: &mut Core,
<<<<<<< HEAD
                            poll: &Poll,
                            their_public_key: PublicKey,
                            name_hash: NameHash) {
        let their_id = match self.get_peer_id(their_public_key, name_hash) {
            Ok(their_id) => their_id,
            Err(()) => return self.terminate(core, poll),
        };

        let our_pk = self.our_pk;
        self.next_state = NextState::ActiveConnection(their_id);
        self.write(core, poll, Some((Message::BootstrapResponse(our_pk), 0)))
=======
                            el: &mut EventLoop<Core>,
                            their_id: PeerId,
                            name_hash: NameHash,
                            ext_reachability: ExternalReachability) {
        if !self.is_valid_name_hash(name_hash) {
            trace!("Rejecting Bootstrapper with an invalid name hash.");
            return self.write(core,
                       el,
                       Some((Message::BootstrapDenied(BootstrapDenyReason::InvalidNameHash), 0)));
        }
        match ext_reachability {
            ExternalReachability::Required { direct_listeners } => {
                for their_listener in direct_listeners.into_iter()
                    .filter(|addr| ip_addr_is_global(&addr.ip())) {
                    let self_weak = self.self_weak.clone();
                    let finish = move |core: &mut Core, el: &mut EventLoop<Core>, child, res| {
                        if let Some(self_rc) = self_weak.upgrade() {
                            self_rc.borrow_mut().handle_check_reachability(core, el, child, res)
                        }
                    };

                    if let Ok(child) = CheckReachability::<PeerId>::start(core,
                                                                          el,
                                                                          their_listener,
                                                                          their_id,
                                                                          Box::new(finish)) {
                        let _ = self.reachability_children.insert(child);
                    }
                }
                if self.reachability_children.is_empty() {
                    trace!("Bootstrapper failed to pass requisite condition of external \
                            recheability. Denying bootstrap.");
                    let reason = BootstrapDenyReason::FailedExternalReachability;
                    self.write(core, el, Some((Message::BootstrapDenied(reason), 0)));
                }
            }
            ExternalReachability::NotRequired => self.send_bootstrap_resp(core, el, their_id),
        }
    }

    fn handle_check_reachability(&mut self,
                                 core: &mut Core,
                                 el: &mut EventLoop<Core>,
                                 child: Token,
                                 res: Result<PeerId, ()>) {
        let _ = self.reachability_children.remove(&child);
        if let Ok(their_id) = res {
            for child in self.reachability_children.drain() {
                let child = match core.get_state(child) {
                    Some(state) => state,
                    None => continue,
                };

                child.borrow_mut().terminate(core, el);
            }
            return self.send_bootstrap_resp(core, el, their_id);
        }
        if self.reachability_children.is_empty() {
            trace!("Bootstrapper failed to pass requisite condition of external recheability. \
                    Denying bootstrap.");
            let reason = BootstrapDenyReason::FailedExternalReachability;
            self.write(core, el, Some((Message::BootstrapDenied(reason), 0)));
        }
    }

    fn send_bootstrap_resp(&mut self,
                           core: &mut Core,
                           el: &mut EventLoop<Core>,
                           their_id: PeerId) {
        self.enter_handshaking_mode(their_id);

        let our_pk = self.our_pk;
        self.next_state = NextState::ActiveConnection(their_id);
        self.write(core, el, Some((Message::BootstrapGranted(our_pk), 0)))
>>>>>>> 5df1391f
    }

    fn handle_connect(&mut self,
                      core: &mut Core,
<<<<<<< HEAD
                      poll: &Poll,
                      their_public_key: PublicKey,
                      name_hash: NameHash) {
        let their_id = match self.get_peer_id(their_public_key, name_hash) {
            Ok(their_id) => their_id,
            Err(()) => return self.terminate(core, poll),
        };
=======
                      el: &mut EventLoop<Core>,
                      their_id: PeerId,
                      name_hash: NameHash) {
        if !self.is_valid_name_hash(name_hash) {
            return self.terminate(core, el);
        }

        self.enter_handshaking_mode(their_id);
>>>>>>> 5df1391f

        let our_pk = self.our_pk;
        let name_hash = self.name_hash;
        self.next_state = NextState::ConnectionCandidate(their_id);
        self.write(core, poll, Some((Message::Connect(our_pk, name_hash), 0)));
    }

    fn handle_echo_addr_req(&mut self, core: &mut Core, poll: &Poll) {
        self.next_state = NextState::None;
        if let Ok(peer_addr) = self.socket.peer_addr() {
            self.write(core,
                       poll,
                       Some((Message::EchoAddrResp(common::SocketAddr(peer_addr)), 0)));
        } else {
            self.terminate(core, poll);
        }
    }

    fn enter_handshaking_mode(&self, their_id: PeerId) {
        let mut guard = unwrap!(self.cm.lock());
        guard.entry(their_id)
            .or_insert(ConnectionId {
                active_connection: None,
                currently_handshaking: 0,
            })
            .currently_handshaking += 1;
        trace!("Connection Map inserted: {:?} -> {:?}",
               their_id,
               guard.get(&their_id));
    }

    fn is_valid_name_hash(&self, name_hash: NameHash) -> bool {
        self.name_hash == name_hash
    }

    fn get_peer_id(&self, their_public_key: PublicKey) -> Result<PeerId, ()> {
        if self.our_pk == their_public_key {
            debug!("Accepted connection from ourselves");
            return Err(());
        }

        let their_id = PeerId(their_public_key);

        Ok(their_id)
    }

    fn write(&mut self, core: &mut Core, poll: &Poll, msg: Option<(Message, Priority)>) {
        // Do not accept multiple bootstraps from same peer
        if let NextState::ActiveConnection(their_id) = self.next_state {
            let terminate = match unwrap!(self.cm.lock()).get(&their_id).cloned() {
                Some(ConnectionId { active_connection: Some(_), .. }) => true,
                _ => false,
            };
            if terminate {
                return self.terminate(core, poll);
            }
        }

        match self.socket.write(poll, self.token, msg) {
            Ok(true) => self.done(core, poll),
            Ok(false) => (),
            Err(e) => {
<<<<<<< HEAD
                warn!("Error in writting: {:?}", e);
                self.terminate(core, poll)
=======
                debug!("Error in writting: {:?}", e);
                self.terminate(core, el)
>>>>>>> 5df1391f
            }
        }
    }

    fn done(&mut self, core: &mut Core, poll: &Poll) {
        let _ = core.remove_state(self.token);
        let _ = core.cancel_timeout(&self.timeout);

        let our_id = PeerId(self.our_pk);
        let event_tx = self.event_tx.clone();

        match self.next_state {
            NextState::ActiveConnection(their_id) => {
                let socket = mem::replace(&mut self.socket, Socket::default());
                ActiveConnection::start(core,
                                        poll,
                                        self.token,
                                        socket,
                                        self.cm.clone(),
                                        our_id,
                                        their_id,
                                        Event::BootstrapAccept(their_id),
                                        event_tx);
            }
            NextState::ConnectionCandidate(their_id) => {
                let cm = self.cm.clone();
                let handler =
                    move |core: &mut Core, poll: &Poll, token, res| if let Some(socket) = res {
                        ActiveConnection::start(core,
                                                poll,
                                                token,
                                                socket,
                                                cm.clone(),
                                                our_id,
                                                their_id,
                                                Event::ConnectSuccess(their_id),
                                                event_tx.clone());
                    };

                let socket = mem::replace(&mut self.socket, Socket::default());
                let _ = ConnectionCandidate::start(core,
                                                   poll,
                                                   self.token,
                                                   socket,
                                                   self.cm.clone(),
                                                   our_id,
                                                   their_id,
                                                   Box::new(handler));
            }
            NextState::None => self.terminate(core, poll),
        }
    }
}

impl State for ExchangeMsg {
    fn ready(&mut self, core: &mut Core, poll: &Poll, kind: Ready) {
        if kind.is_error() || kind.is_hup() {
            self.terminate(core, poll);
        } else {
            if kind.is_readable() {
                self.read(core, poll)
            }
            if kind.is_writable() {
                self.write(core, poll, None)
            }
        }
    }

    fn terminate(&mut self, core: &mut Core, poll: &Poll) {
        let _ = core.remove_state(self.token);

        match self.next_state {
            NextState::ConnectionCandidate(their_id) |
            NextState::ActiveConnection(their_id) => {
                let mut guard = unwrap!(self.cm.lock());
                if let Entry::Occupied(mut oe) = guard.entry(their_id) {
                    oe.get_mut().currently_handshaking -= 1;
                    if oe.get().currently_handshaking == 0 && oe.get().active_connection.is_none() {
                        let _ = oe.remove();
                    }
                }
                trace!("Connection Map removed: {:?} -> {:?}",
                       their_id,
                       guard.get(&their_id));
            }
            NextState::None => (),
        }

        let _ = core.cancel_timeout(&self.timeout);
        let _ = poll.deregister(&self.socket);
    }

    fn timeout(&mut self, core: &mut Core, poll: &Poll, _timer_id: u8) {
        debug!("Exchange message timed out. Terminating direct connection request.");
        self.terminate(core, poll)
    }

    fn as_any(&mut self) -> &mut Any {
        self
    }
}

enum NextState {
    None,
    ActiveConnection(PeerId),
    ConnectionCandidate(PeerId),
}<|MERGE_RESOLUTION|>--- conflicted
+++ resolved
@@ -16,31 +16,21 @@
 // relating to use of the SAFE Network Software.
 
 
-<<<<<<< HEAD
-use common::{self, Core, CoreTimer, Message, NameHash, Priority, Socket, State};
+use super::check_reachability::CheckReachability;
+use common::{self, BootstrapDenyReason, Core, CoreTimer, ExternalReachability, Message, NameHash,
+             Priority, Socket, State};
 use main::{ActiveConnection, ConnectionCandidate, ConnectionId, ConnectionMap, Event, PeerId};
 use mio::{Poll, PollOpt, Ready, Token};
 use mio::timer::Timeout;
-=======
-use super::check_reachability::CheckReachability;
-use common::{self, BootstrapDenyReason, Core, CoreTimerId, ExternalReachability, Message, NameHash,
-             Priority, Socket, State};
-use main::{ActiveConnection, ConnectionCandidate, ConnectionId, ConnectionMap, Event, PeerId};
-use mio::{EventLoop, EventSet, PollOpt, Timeout, Token};
 use nat::ip_addr_is_global;
->>>>>>> 5df1391f
 use rust_sodium::crypto::box_::PublicKey;
 use std::any::Any;
 use std::cell::RefCell;
 use std::collections::HashSet;
 use std::collections::hash_map::Entry;
 use std::mem;
-<<<<<<< HEAD
-use std::rc::Rc;
+use std::rc::{Rc, Weak};
 use std::time::Duration;
-=======
-use std::rc::{Rc, Weak};
->>>>>>> 5df1391f
 
 pub const EXCHANGE_MSG_TIMEOUT_SEC: u64 = 10 * 60;
 
@@ -98,31 +88,22 @@
 
     fn read(&mut self, core: &mut Core, poll: &Poll) {
         match self.socket.read::<Message>() {
-<<<<<<< HEAD
-            Ok(Some(Message::BootstrapRequest(their_public_key, name_hash))) => {
-                self.handle_bootstrap_req(core, poll, their_public_key, name_hash)
-            }
-            Ok(Some(Message::Connect(their_public_key, name_hash))) => {
-                self.handle_connect(core, poll, their_public_key, name_hash)
-=======
             Ok(Some(Message::BootstrapRequest(their_public_key, name_hash, ext_reachability))) => {
                 match self.get_peer_id(their_public_key) {
                     Ok(their_id) => {
-                        self.handle_bootstrap_req(core, el, their_id, name_hash, ext_reachability)
+                        self.handle_bootstrap_req(core, poll, their_id, name_hash, ext_reachability)
                     }
-                    Err(()) => self.terminate(core, el),
+                    Err(()) => self.terminate(core, poll),
                 }
             }
             Ok(Some(Message::Connect(their_public_key, name_hash))) => {
                 match self.get_peer_id(their_public_key) {
-                    Ok(their_id) => self.handle_connect(core, el, their_id, name_hash),
-                    Err(()) => self.terminate(core, el),
-                }
->>>>>>> 5df1391f
+                    Ok(their_id) => self.handle_connect(core, poll, their_id, name_hash),
+                    Err(()) => self.terminate(core, poll),
+                }
             }
             Ok(Some(Message::EchoAddrReq)) => self.handle_echo_addr_req(core, poll),
             Ok(Some(message)) => {
-<<<<<<< HEAD
                 warn!("Unexpected message in direct connect: {:?}", message);
                 self.terminate(core, poll)
             }
@@ -130,42 +111,20 @@
             Err(error) => {
                 error!("Failed to read from socket: {:?}", error);
                 self.terminate(core, poll);
-=======
-                debug!("Unexpected message in direct connect: {:?}", message);
-                self.terminate(core, el)
-            }
-            Ok(None) => (),
-            Err(error) => {
-                debug!("Failed to read from socket: {:?}", error);
-                self.terminate(core, el);
->>>>>>> 5df1391f
             }
         }
     }
 
     fn handle_bootstrap_req(&mut self,
                             core: &mut Core,
-<<<<<<< HEAD
                             poll: &Poll,
-                            their_public_key: PublicKey,
-                            name_hash: NameHash) {
-        let their_id = match self.get_peer_id(their_public_key, name_hash) {
-            Ok(their_id) => their_id,
-            Err(()) => return self.terminate(core, poll),
-        };
-
-        let our_pk = self.our_pk;
-        self.next_state = NextState::ActiveConnection(their_id);
-        self.write(core, poll, Some((Message::BootstrapResponse(our_pk), 0)))
-=======
-                            el: &mut EventLoop<Core>,
                             their_id: PeerId,
                             name_hash: NameHash,
                             ext_reachability: ExternalReachability) {
         if !self.is_valid_name_hash(name_hash) {
             trace!("Rejecting Bootstrapper with an invalid name hash.");
             return self.write(core,
-                       el,
+                       poll,
                        Some((Message::BootstrapDenied(BootstrapDenyReason::InvalidNameHash), 0)));
         }
         match ext_reachability {
@@ -173,14 +132,14 @@
                 for their_listener in direct_listeners.into_iter()
                     .filter(|addr| ip_addr_is_global(&addr.ip())) {
                     let self_weak = self.self_weak.clone();
-                    let finish = move |core: &mut Core, el: &mut EventLoop<Core>, child, res| {
+                    let finish = move |core: &mut Core, poll: &Poll, child, res| {
                         if let Some(self_rc) = self_weak.upgrade() {
-                            self_rc.borrow_mut().handle_check_reachability(core, el, child, res)
+                            self_rc.borrow_mut().handle_check_reachability(core, poll, child, res)
                         }
                     };
 
                     if let Ok(child) = CheckReachability::<PeerId>::start(core,
-                                                                          el,
+                                                                          poll,
                                                                           their_listener,
                                                                           their_id,
                                                                           Box::new(finish)) {
@@ -191,16 +150,16 @@
                     trace!("Bootstrapper failed to pass requisite condition of external \
                             recheability. Denying bootstrap.");
                     let reason = BootstrapDenyReason::FailedExternalReachability;
-                    self.write(core, el, Some((Message::BootstrapDenied(reason), 0)));
-                }
-            }
-            ExternalReachability::NotRequired => self.send_bootstrap_resp(core, el, their_id),
+                    self.write(core, poll, Some((Message::BootstrapDenied(reason), 0)));
+                }
+            }
+            ExternalReachability::NotRequired => self.send_bootstrap_resp(core, poll, their_id),
         }
     }
 
     fn handle_check_reachability(&mut self,
                                  core: &mut Core,
-                                 el: &mut EventLoop<Core>,
+                                 poll: &Poll,
                                  child: Token,
                                  res: Result<PeerId, ()>) {
         let _ = self.reachability_children.remove(&child);
@@ -211,50 +170,36 @@
                     None => continue,
                 };
 
-                child.borrow_mut().terminate(core, el);
-            }
-            return self.send_bootstrap_resp(core, el, their_id);
+                child.borrow_mut().terminate(core, poll);
+            }
+            return self.send_bootstrap_resp(core, poll, their_id);
         }
         if self.reachability_children.is_empty() {
             trace!("Bootstrapper failed to pass requisite condition of external recheability. \
                     Denying bootstrap.");
             let reason = BootstrapDenyReason::FailedExternalReachability;
-            self.write(core, el, Some((Message::BootstrapDenied(reason), 0)));
-        }
-    }
-
-    fn send_bootstrap_resp(&mut self,
-                           core: &mut Core,
-                           el: &mut EventLoop<Core>,
-                           their_id: PeerId) {
+            self.write(core, poll, Some((Message::BootstrapDenied(reason), 0)));
+        }
+    }
+
+    fn send_bootstrap_resp(&mut self, core: &mut Core, poll: &Poll, their_id: PeerId) {
         self.enter_handshaking_mode(their_id);
 
         let our_pk = self.our_pk;
         self.next_state = NextState::ActiveConnection(their_id);
-        self.write(core, el, Some((Message::BootstrapGranted(our_pk), 0)))
->>>>>>> 5df1391f
+        self.write(core, poll, Some((Message::BootstrapGranted(our_pk), 0)))
     }
 
     fn handle_connect(&mut self,
                       core: &mut Core,
-<<<<<<< HEAD
                       poll: &Poll,
-                      their_public_key: PublicKey,
-                      name_hash: NameHash) {
-        let their_id = match self.get_peer_id(their_public_key, name_hash) {
-            Ok(their_id) => their_id,
-            Err(()) => return self.terminate(core, poll),
-        };
-=======
-                      el: &mut EventLoop<Core>,
                       their_id: PeerId,
                       name_hash: NameHash) {
         if !self.is_valid_name_hash(name_hash) {
-            return self.terminate(core, el);
+            return self.terminate(core, poll);
         }
 
         self.enter_handshaking_mode(their_id);
->>>>>>> 5df1391f
 
         let our_pk = self.our_pk;
         let name_hash = self.name_hash;
@@ -317,13 +262,8 @@
             Ok(true) => self.done(core, poll),
             Ok(false) => (),
             Err(e) => {
-<<<<<<< HEAD
-                warn!("Error in writting: {:?}", e);
+                debug!("Error in writting: {:?}", e);
                 self.terminate(core, poll)
-=======
-                debug!("Error in writting: {:?}", e);
-                self.terminate(core, el)
->>>>>>> 5df1391f
             }
         }
     }
