// Copyright 2016 MaidSafe.net limited.
//
// This SAFE Network Software is licensed to you under (1) the MaidSafe.net Commercial License,
// version 1.0 or later, or (2) The General Public License (GPL), version 3, depending on which
// licence you accepted on initial access to the Software (the "Licences").
//
// By contributing code to the SAFE Network Software, or to this project generally, you agree to be
// bound by the terms of the MaidSafe Contributor Agreement, version 1.0.  This, along with the
// Licenses can be found in the root directory of this project at LICENSE, COPYING and CONTRIBUTOR.
//
// Unless required by applicable law or agreed to in writing, the SAFE Network Software distributed
// under the GPL Licence is distributed on an "AS IS" BASIS, WITHOUT WARRANTIES OR CONDITIONS OF ANY
// KIND, either express or implied.
//
// Please review the Licences for the specific language governing permissions and limitations
// relating to use of the SAFE Network Software.

<<<<<<< HEAD
use common::{self, Core, CoreMessage, EventLoop, NameHash, Priority};
=======
use common::{self, Core, CoreMessage, CrustUser, ExternalReachability, NameHash, Priority};
use maidsafe_utilities;
use maidsafe_utilities::thread::Joiner;
>>>>>>> 5df1391f
use main::{ActiveConnection, Bootstrap, Connect, ConnectionId, ConnectionInfoResult,
           ConnectionListener, ConnectionMap, CrustError, Event, PeerId, PrivConnectionInfo,
           PubConnectionInfo};
use main::config_handler::{self, Config};
use mio::{Poll, Token};
use nat;
use nat::{MappedTcpSocket, MappingContext};
use rust_sodium;
use rust_sodium::crypto::box_::{self, PublicKey, SecretKey};
use rust_sodium::crypto::hash::sha256;
use service_discovery::ServiceDiscovery;
use std::collections::{HashMap, HashSet};
use std::error::Error;
use std::net::SocketAddr;
use std::sync::{Arc, Mutex, mpsc};

const BOOTSTRAP_TOKEN: Token = Token(0);
const SERVICE_DISCOVERY_TOKEN: Token = Token(1);
const LISTENER_TOKEN: Token = Token(2);

const SERVICE_DISCOVERY_DEFAULT_PORT: u16 = 5484;

const DISABLE_NAT: bool = true;

/// A structure representing a connection manager. This is the main object through which crust is
/// used.
pub struct Service {
    config: Config,
    cm: ConnectionMap,
    event_tx: ::CrustEventSender,
    mc: Arc<MappingContext>,
    el: EventLoop,
    name_hash: NameHash,
    our_keys: (PublicKey, SecretKey),
    our_listeners: Arc<Mutex<Vec<SocketAddr>>>,
}

impl Service {
    /// Construct a service. `event_tx` is the sending half of the channel which crust will send
    /// notifications on.
    pub fn new(event_tx: ::CrustEventSender) -> ::Res<Self> {
        Service::with_config(event_tx, config_handler::read_config_file()?)
    }

    /// Constructs a service with the given config. User needs to create an asynchronous channel,
    /// and provide the sender half to this method. Receiver will receive all `Event`s from this
    /// library.
    pub fn with_config(event_tx: ::CrustEventSender, config: Config) -> ::Res<Service> {
        rust_sodium::init();

        let our_keys = box_::gen_keypair();
        let our_id = PeerId(our_keys.0);
        let name_hash = name_hash(&config.network_name);

        // Form our initial contact info
        let our_listeners = Arc::new(Mutex::new(Vec::with_capacity(5)));
        let mut mc = MappingContext::new()?;
        mc.add_peer_stuns(config.hard_coded_contacts
            .iter()
            .map(|elt| elt.0));

        let el = common::spawn_event_loop(3, Some(&format!("{:?}", our_id)))?;
        trace!("Event loop started");

        Ok(Service {
            cm: Arc::new(Mutex::new(HashMap::new())),
            config: config,
            event_tx: event_tx,
            mc: Arc::new(mc),
            el: el,
            name_hash: name_hash,
            our_keys: our_keys,
            our_listeners: our_listeners,
        })
    }

    /// Starts listening for beacon broadcasts.
    pub fn start_service_discovery(&mut self) {
        let our_listeners = self.our_listeners.clone();
        let port = self.config.service_discovery_port.unwrap_or(SERVICE_DISCOVERY_DEFAULT_PORT);

<<<<<<< HEAD
        let _ = self.post(move |core, poll| {
            if core.get_state(SERVICE_DISCOVERY_TOKEN).is_none() {
                if let Err(e) = ServiceDiscovery::start(core,
                                                        poll,
                                                        our_listeners,
                                                        SERVICE_DISCOVERY_TOKEN,
                                                        port) {
                    warn!("Could not start ServiceDiscovery: {:?}", e);
                }
=======
        let _ = self.post(move |core, el| if core.get_state(SERVICE_DISCOVERY_TOKEN).is_none() {
            if let Err(e) = ServiceDiscovery::start(core,
                                                    el,
                                                    our_listeners,
                                                    SERVICE_DISCOVERY_TOKEN,
                                                    port) {
                debug!("Could not start ServiceDiscovery: {:?}", e);
>>>>>>> 5df1391f
            }
            () // Only to get rustfmt happy else it corrects it in a way it detects error
        });
    }

    /// Enable (or disable) listening and responding to peers searching for us. This can be used to
    /// allow others to discover us on the local network.
    pub fn set_service_discovery_listen(&self, listen: bool) {
        let _ = self.post(move |core, _| {
            let state = match core.get_state(SERVICE_DISCOVERY_TOKEN) {
                Some(state) => state,
                None => return,
            };
            let mut state = state.borrow_mut();
            let service_discovery = match state.as_any().downcast_mut::<ServiceDiscovery>() {
                Some(sd) => sd,
                None => {
                    warn!("Token reserved for ServiceDiscovery has something else.");
                    return;
                }
            };
            service_discovery.set_listen(listen);
        });
    }

    fn get_peer_socket_addr(&self, peer_id: &PeerId) -> ::Res<common::SocketAddr> {
        let token = match unwrap!(self.cm.lock()).get(peer_id) {
            Some(&ConnectionId { active_connection: Some(token), .. }) => token,
            _ => return Err(CrustError::PeerNotFound(*peer_id)),
        };

        let (tx, rx) = mpsc::channel();

        let _ = self.post(move |core, _| {
            let state = match core.get_state(token) {
                Some(state) => state,
                None => {
                    let _ = tx.send(None);
                    return;
                }
            };
            match state.borrow_mut().as_any().downcast_mut::<ActiveConnection>() {
                Some(active_connection) => {
                    let _ = tx.send(Some(active_connection.peer_addr()));
                }
                None => {
                    debug!("Expected token {:?} to be ActiveConnection", token);
                    let _ = tx.send(None);
                }
            };
        });

        match rx.recv() {
            Ok(Some(ip)) => ip,
            Ok(None) => Err(CrustError::PeerNotFound(*peer_id)),
            Err(e) => Err(CrustError::ChannelRecv(e)),
        }
    }

    /// Check if the provided peer address is whitelisted in config.
    pub fn is_peer_whitelisted(&self, peer_id: &PeerId) -> bool {
        if self.config.bootstrap_whitelisted_ips.is_empty() {
            // Whitelisting is not used, so all peers are valid.
            return true;
        }

        let whitelisted_ips = &self.config.bootstrap_whitelisted_ips;

        match self.get_peer_socket_addr(peer_id) {
            Ok(ip) => {
                debug!("Checking whether {:?} is whitelisted in {:?}",
                       ip,
                       whitelisted_ips);
                whitelisted_ips.contains(&common::IpAddr::from(ip))
            }
            Err(e) => {
                debug!("{}", e.description());
                false
            }
        }
    }

    /// Returns whether the given peer's IP is in the config file's hard-coded contacts list.
    pub fn is_peer_hard_coded(&self, peer_id: &PeerId) -> bool {
        match self.get_peer_socket_addr(peer_id) {
            Ok(ip) => {
                debug!("Checking whether {:?} is hard-coded in {:?}",
                       ip,
                       self.config.hard_coded_contacts);
                self.config.hard_coded_contacts.iter().any(|addr| addr.0.ip() == ip.0.ip())
            }
            Err(e) => {
                debug!("{}", e.description());
                false
            }
        }
    }

    // TODO temp remove
    /// Check if we have peers on LAN
    pub fn has_peers_on_lan(&self) -> bool {
        use std::time::Duration;
        use std::thread;

        let (obs, rx) = mpsc::channel();
        let _ = self.post(move |core, _| {
            let state = match core.get_state(SERVICE_DISCOVERY_TOKEN) {
                Some(state) => state,
                None => return,
            };
            let mut state = state.borrow_mut();
            let service_discovery = match state.as_any().downcast_mut::<ServiceDiscovery>() {
                Some(sd) => sd,
                None => {
                    warn!("Token reserved for ServiceDiscovery has something else.");
                    return;
                }
            };
            service_discovery.register_observer(obs);
            let _ = service_discovery.seek_peers();
        });

        thread::sleep(Duration::from_secs(1));
        rx.try_recv().is_ok()
    }

    /// Start the bootstrapping procedure. It will auto terminate after indicating success or
    /// failure via the event channel.
    pub fn start_bootstrap(&mut self,
                           blacklist: HashSet<SocketAddr>,
                           crust_user: CrustUser)
                           -> ::Res<()> {
        let config = self.config.clone();
        let our_pk = self.our_keys.0;
        let name_hash = self.name_hash;
        let cm = self.cm.clone();
        let event_tx = self.event_tx.clone();
        let ext_reachability = match crust_user {
            CrustUser::Node => {
                ExternalReachability::Required {
                    direct_listeners: unwrap!(self.our_listeners.lock())
                        .iter()
                        .map(|s| common::SocketAddr(*s))
                        .collect(),
                }
            }
            CrustUser::Client => ExternalReachability::NotRequired,
        };

        self.post(move |core, poll| if core.get_state(BOOTSTRAP_TOKEN).is_none() {
            if let Err(e) = Bootstrap::start(core,
                                             poll,
                                             name_hash,
                                             ext_reachability,
                                             our_pk,
                                             cm,
                                             &config,
                                             blacklist,
                                             BOOTSTRAP_TOKEN,
                                             SERVICE_DISCOVERY_TOKEN,
                                             event_tx.clone()) {
                error!("Could not bootstrap: {:?}", e);
                let _ = event_tx.send(Event::BootstrapFailed);
            }
        })
    }

    /// Stop the bootstraping procedure explicitly
    pub fn stop_bootstrap(&mut self) -> ::Res<()> {
        self.post(move |core, poll| if let Some(state) = core.get_state(BOOTSTRAP_TOKEN) {
            state.borrow_mut().terminate(core, poll);
        })
    }

    /// Starts accepting TCP connections. This is persistant until it errors out or is stopped
    /// explicitly.
    pub fn start_listening_tcp(&mut self) -> ::Res<()> {
        let cm = self.cm.clone();
        let mc = self.mc.clone();
        let port = self.config.tcp_acceptor_port.unwrap_or(0);
        let our_pk = self.our_keys.0;
        let name_hash = self.name_hash;
        let our_listeners = self.our_listeners.clone();
        let event_tx = self.event_tx.clone();

        self.post(move |core, poll| if core.get_state(LISTENER_TOKEN).is_none() {
            ConnectionListener::start(core,
                                      poll,
                                      None,
                                      port,
                                      our_pk,
                                      name_hash,
                                      cm,
                                      mc,
                                      our_listeners,
                                      LISTENER_TOKEN,
                                      event_tx);
        })
    }

    /// Stops Listener explicitly and stops accepting TCP connections.
    pub fn stop_tcp_listener(&mut self) -> ::Res<()> {
        self.post(move |core, poll| if let Some(state) = core.get_state(LISTENER_TOKEN) {
            state.borrow_mut().terminate(core, poll);
        })
    }

    /// Connect to a peer. To call this method you must follow these steps:
    ///  * Generate a `PrivConnectionInfo` via `Service::prepare_connection_info`.
    ///  * Create a `PubConnectionInfo` via `PrivConnectionInfo::to_pub_connection_info`.
    ///  * Swap `PubConnectionInfo`s out-of-band with the peer you are connecting to.
    ///  * Call `Service::connect` using your `PrivConnectionInfo` and the `PubConnectionInfo`
    ///    obtained from the peer
    pub fn connect(&self, our_ci: PrivConnectionInfo, their_ci: PubConnectionInfo) -> ::Res<()> {
        if unwrap!(self.cm.lock()).contains_key(&their_ci.id) {
            debug!("Already connected OR already in process of connecting to {:?}",
                   their_ci.id);
            return Ok(());
        }

        let event_tx = self.event_tx.clone();
        let cm = self.cm.clone();
        let our_nh = self.name_hash;

        Ok(self.post(move |core, poll| {
                let _ = Connect::start(core, poll, our_ci, their_ci, cm, our_nh, event_tx);
            })?)
    }

    /// Disconnect from the given peer and returns whether there was a connection at all.
    pub fn disconnect(&self, peer_id: PeerId) -> bool {
        let token = match unwrap!(self.cm.lock()).get(&peer_id) {
            Some(&ConnectionId { active_connection: Some(token), .. }) => token,
            _ => return false,
        };

        let _ = self.post(move |core, poll| if let Some(state) = core.get_state(token) {
            state.borrow_mut().terminate(core, poll);
        });

        true
    }

    /// Send data to a peer.
    pub fn send(&self, peer_id: PeerId, msg: Vec<u8>, priority: Priority) -> ::Res<()> {
        let token = match unwrap!(self.cm.lock()).get(&peer_id) {
            Some(&ConnectionId { active_connection: Some(token), .. }) => token,
            _ => return Err(CrustError::PeerNotFound(peer_id)),
        };

        self.post(move |core, poll| if let Some(state) = core.get_state(token) {
            state.borrow_mut().write(core, poll, msg, priority);
        })
    }

    /// Generate connection info. The connection info is returned via the `ConnectionInfoPrepared`
    /// event on the event channel. Calling this method is the first step of connecting to another
    /// peer, see `Service::connect` for more info.
    // TODO: immediate return in case of sender.send() returned with NotificationError
    pub fn prepare_connection_info(&self, result_token: u32) {
        let our_listeners =
            unwrap!(self.our_listeners.lock()).iter().map(|e| common::SocketAddr(*e)).collect();
<<<<<<< HEAD
        let mc = self.mc.clone();
        if let Err(e) = self.post(move |core, poll| {
            let event_tx_clone = event_tx.clone();
            match MappedTcpSocket::start(core, poll, 0, &mc, move |_, _, socket, addrs| {
                let hole_punch_addrs = addrs.into_iter()
                    .filter(|elt| nat::ip_addr_is_global(&elt.ip()))
                    .map(common::SocketAddr)
                    .collect();
                let event_tx = event_tx_clone;
                let event = Event::ConnectionInfoPrepared(ConnectionInfoResult {
                    result_token: result_token,
                    result: Ok(PrivConnectionInfo {
                        id: PeerId(our_pub_key),
                        for_direct: our_listeners,
                        for_hole_punch: hole_punch_addrs,
                        hole_punch_socket: socket,
                    }),
                });
                let _ = event_tx.send(event);
            }) {
                Ok(()) => (),
                Err(e) => {
                    debug!("Error mapping tcp socket: {}", e);
                    let _ = event_tx.send(Event::ConnectionInfoPrepared(ConnectionInfoResult {
                        result_token: result_token,
                        result: Err(From::from(e)),
                    }));
                }
            };
        }) {
            let _ = self.event_tx.send(Event::ConnectionInfoPrepared(ConnectionInfoResult {
=======
        if DISABLE_NAT {
            let event = Event::ConnectionInfoPrepared(ConnectionInfoResult {
>>>>>>> 5df1391f
                result_token: result_token,
                result: Ok(PrivConnectionInfo {
                    id: PeerId(self.our_keys.0),
                    for_direct: our_listeners,
                    for_hole_punch: Default::default(),
                    hole_punch_socket: None,
                }),
            });
            let _ = self.event_tx.send(event);
        } else {
            let event_tx = self.event_tx.clone();
            let our_pub_key = self.our_keys.0;
            let mc = self.mc.clone();
            if let Err(e) = self.post(move |mut core, mut el| {
                let event_tx_clone = event_tx.clone();
                match MappedTcpSocket::start(core, el, 0, &mc, move |_, _, socket, addrs| {
                    let hole_punch_addrs = addrs.into_iter()
                        .filter(|elt| nat::ip_addr_is_global(&elt.ip()))
                        .map(common::SocketAddr)
                        .collect();
                    let event_tx = event_tx_clone;
                    let event = Event::ConnectionInfoPrepared(ConnectionInfoResult {
                        result_token: result_token,
                        result: Ok(PrivConnectionInfo {
                            id: PeerId(our_pub_key),
                            for_direct: our_listeners,
                            for_hole_punch: hole_punch_addrs,
                            hole_punch_socket: Some(socket),
                        }),
                    });
                    let _ = event_tx.send(event);
                }) {
                    Ok(()) => (),
                    Err(e) => {
                        debug!("Error mapping tcp socket: {}", e);
                        let _ = event_tx.send(Event::ConnectionInfoPrepared(ConnectionInfoResult {
                                result_token: result_token,
                                result: Err(From::from(e)),
                            }));
                    }
                };
            }) {
                let _ = self.event_tx.send(Event::ConnectionInfoPrepared(ConnectionInfoResult {
                    result_token: result_token,
                    result: Err(From::from(e)),
                }));
            }
        }
    }

    /// Check if we are connected to the given peer
    pub fn is_connected(&self, peer_id: &PeerId) -> bool {
        match unwrap!(self.cm.lock()).get(peer_id) {
            Some(&ConnectionId { active_connection: Some(_), .. }) => true,
            _ => false,
        }
    }

    /// Returns our ID.
    pub fn id(&self) -> PeerId {
        PeerId(self.our_keys.0)
    }

    /// Returns our config.
    pub fn config(&self) -> Config {
        self.config.clone()
    }

    fn post<F>(&self, f: F) -> ::Res<()>
        where F: FnOnce(&mut Core, &Poll) + Send + 'static
    {
        Ok(self.el.tx.send(CoreMessage::new(f))?)
    }
}

// Do not remvoe this as clones of mio-tx are give to IGD thread thus the drop of tx here alone is
// not sufficient to trigger rx-error in core event loop for exit condition.
impl Drop for Service {
    fn drop(&mut self) {
        let _ = self.el.tx.send(CoreMessage::build_terminator());
    }
}

/// Returns a hash of the network name.
fn name_hash(network_name: &Option<String>) -> NameHash {
    debug!("Network name: {:?}", network_name);
    match *network_name {
        Some(ref name) => sha256::hash(name.as_bytes()).0,
        None => [0; sha256::DIGESTBYTES],
    }
}

#[cfg(test)]
mod tests {
<<<<<<< HEAD
=======

>>>>>>> 5df1391f
    use super::*;
    use common;
    use maidsafe_utilities;
    use maidsafe_utilities::thread::Joiner;
    use main::{Event, PrivConnectionInfo, PubConnectionInfo};

    use std::collections::{HashMap, HashSet, hash_map};
    use std::net::IpAddr;
    use std::str::FromStr;
    use std::sync::{Arc, Barrier, mpsc};
    use std::sync::atomic::{ATOMIC_USIZE_INIT, AtomicUsize, Ordering};
    use std::sync::mpsc::Receiver;
    use std::thread;
    use std::time::Duration;
    use tests::{get_event_sender, timebomb};

    #[test]
    fn direct_connect_two_peers() {
        timebomb(Duration::from_secs(30), || {
            let (event_tx_0, event_rx_0) = get_event_sender();
            let mut service_0 = unwrap!(Service::new(event_tx_0));

            unwrap!(service_0.start_listening_tcp());
            expect_event!(event_rx_0, Event::ListenerStarted(_));

            let (event_tx_1, event_rx_1) = get_event_sender();
            let mut service_1 = unwrap!(Service::new(event_tx_1));

            unwrap!(service_1.start_listening_tcp());
            expect_event!(event_rx_1, Event::ListenerStarted(_));

            connect(&service_0, &event_rx_0, &service_1, &event_rx_1);
            exchange_messages(&service_0, &event_rx_0, &service_1, &event_rx_1);
        })
    }

    #[test]
    #[ignore]
    fn rendezvous_connect_two_peers() {
        unwrap!(maidsafe_utilities::log::init(true));
        timebomb(Duration::from_secs(30), || {
            let (event_tx_0, event_rx_0) = get_event_sender();
            let service_0 = unwrap!(Service::new(event_tx_0));

            let (event_tx_1, event_rx_1) = get_event_sender();
            let service_1 = unwrap!(Service::new(event_tx_1));

            connect(&service_0, &event_rx_0, &service_1, &event_rx_1);
            debug!("Exchanging messages ...");
            exchange_messages(&service_0, &event_rx_0, &service_1, &event_rx_1);
        });
        thread::sleep(Duration::from_secs(1));
    }

    fn connect(service_0: &Service,
               event_rx_0: &Receiver<Event>,
               service_1: &Service,
               event_rx_1: &Receiver<Event>) {
        service_0.prepare_connection_info(0);
        service_1.prepare_connection_info(0);

        let conn_info_result_0 =
            expect_event!(event_rx_0, Event::ConnectionInfoPrepared(result) => result);
        let conn_info_result_1 =
            expect_event!(event_rx_1, Event::ConnectionInfoPrepared(result) => result);

        let priv_info_0 = unwrap!(conn_info_result_0.result);
        let priv_info_1 = unwrap!(conn_info_result_1.result);
        let pub_info_0 = priv_info_0.to_pub_connection_info();
        let pub_info_1 = priv_info_1.to_pub_connection_info();

        unwrap!(service_0.connect(priv_info_0, pub_info_1));
        unwrap!(service_1.connect(priv_info_1, pub_info_0));

        expect_event!(event_rx_0, Event::ConnectSuccess(id) => assert_eq!(id, service_1.id()));
        expect_event!(event_rx_1, Event::ConnectSuccess(id) => assert_eq!(id, service_0.id()));
    }

    fn exchange_messages(service_0: &Service,
                         event_rx_0: &Receiver<Event>,
                         service_1: &Service,
                         event_rx_1: &Receiver<Event>) {
        use rand;
        use std::iter;

        let id_0 = service_0.id();
        let id_1 = service_1.id();

        let data_0: Vec<u8> = iter::repeat(()).take(32).map(|()| rand::random()).collect();
        let send_0 = data_0.clone();
        let data_1: Vec<u8> = iter::repeat(()).take(32).map(|()| rand::random()).collect();
        let send_1 = data_1.clone();

        unwrap!(service_0.send(id_1, data_0, 0));
        unwrap!(service_1.send(id_0, data_1, 0));

        let recv_1 = expect_event!(event_rx_0, Event::NewMessage(id, recv) => {
            assert_eq!(id, id_1);
            recv
        });

        let recv_0 = expect_event!(event_rx_1, Event::NewMessage(id, recv) => {
            assert_eq!(id, id_0);
            recv
        });

        assert_eq!(recv_0, send_0);
        assert_eq!(recv_1, send_1);
    }

    fn prepare_connection_info(service: &mut Service,
                               event_rx: &Receiver<Event>)
                               -> PrivConnectionInfo {
        static TOKEN_COUNTER: AtomicUsize = ATOMIC_USIZE_INIT;
        let token = TOKEN_COUNTER.fetch_add(1, Ordering::Relaxed) as u32;

        service.prepare_connection_info(token);

        match unwrap!(event_rx.recv()) {
            Event::ConnectionInfoPrepared(cir) => {
                assert_eq!(cir.result_token, token);
                unwrap!(cir.result)
            }
            event => panic!("Received unexpected event: {:?}", event),
        }
    }

    #[test]
    #[ignore]
    fn sending_receiving_multiple_services() {
        const NUM_SERVICES: usize = 10;
        const MSG_SIZE: usize = 20 * 1024;
        const NUM_MSGS: usize = 100;

        struct TestNode {
            event_rx: Receiver<Event>,
            service: Service,
            connection_id_rx: Receiver<PubConnectionInfo>,
            our_cis: Vec<PrivConnectionInfo>,
            our_index: usize,
        }

        impl TestNode {
            fn new(index: usize) -> (TestNode, mpsc::Sender<PubConnectionInfo>) {
                let (event_sender, event_rx) = get_event_sender();
                let config = unwrap!(::main::config_handler::read_config_file());
                let mut service = unwrap!(Service::with_config(event_sender, config));
                // Start listener so that the test works without hole punching.
                assert!(service.start_listening_tcp().is_ok());
                match unwrap!(event_rx.recv()) {
                    Event::ListenerStarted(_) => (),
                    m => panic!("Unexpected event: {:?}", m),
                }
                let (ci_tx, ci_rx) = mpsc::channel();
                (TestNode {
                     event_rx: event_rx,
                     service: service,
                     connection_id_rx: ci_rx,
                     our_cis: Vec::new(),
                     our_index: index,
                 },
                 ci_tx)
            }

            fn make_connection_infos(&mut self, ci_txs: &[mpsc::Sender<PubConnectionInfo>]) {
                for (i, ci_tx) in ci_txs.iter().enumerate() {
                    if i == self.our_index {
                        continue;
                    }

                    let our_ci = prepare_connection_info(&mut self.service, &self.event_rx);
                    let their_ci = our_ci.to_pub_connection_info();
                    let _ = ci_tx.send(their_ci);
                    self.our_cis.push(our_ci);
                }
            }

            fn run(self, send_barrier: Arc<Barrier>, drop_barrier: Arc<Barrier>) -> Joiner {
                maidsafe_utilities::thread::named("run!", move || {
                    for (our_ci, their_ci) in
                        self.our_cis
                            .into_iter()
                            .zip(self.connection_id_rx.into_iter()) {
                        let _ = self.service.connect(our_ci, their_ci);
                    }
                    let mut their_ids = HashMap::new();
                    for _ in 0..NUM_SERVICES - 1 {
                        let their_id = match unwrap!(self.event_rx.recv()) {
                            Event::ConnectSuccess(their_id) => their_id,
                            m => panic!("Expected ConnectSuccess message. Got message {:?}", m),
                        };
                        if their_ids.insert(their_id, 0u32).is_some() {
                            panic!("Received two ConnectSuccess events for same peer!");
                        };
                    }

                    // Wait until all nodes have connected to each other before we start
                    // exchanging messages.
                    let _ = send_barrier.wait();

                    for their_id in their_ids.keys() {
                        for n in 0..NUM_MSGS {
                            let mut msg = Vec::with_capacity(MSG_SIZE);
                            for _ in 0..MSG_SIZE {
                                msg.push(n as u8);
                            }
                            let _ = self.service.send(*their_id, msg, 0);
                        }
                    }

                    for _ in 0..((NUM_SERVICES - 1) * NUM_MSGS) {
                        match unwrap!(self.event_rx.recv()) {
                            Event::NewMessage(their_id, msg) => {
                                let n = msg[0];
                                assert_eq!(msg.len(), MSG_SIZE);
                                for m in msg {
                                    assert_eq!(n, m);
                                }
                                match their_ids.entry(their_id) {
                                    hash_map::Entry::Occupied(mut oe) => {
                                        let next_msg = oe.get_mut();
                                        assert_eq!(*next_msg as u8, n);
                                        *next_msg += 1;
                                    }
                                    hash_map::Entry::Vacant(_) => panic!("impossible!"),
                                }
                            }
                            m => panic!("Unexpected msg receiving NewMessage: {:?}", m),
                        }
                    }

                    // Wait until all nodes have finished exchanging messages before we start
                    // disconnecting.
                    let _ = drop_barrier.wait();

                    drop(self.service);
                    match self.event_rx.recv() {
                        Ok(m) => {
                            match m {
                                Event::LostPeer(..) => (),
                                _ => panic!("Unexpected message when shutting down: {:?}", m),
                            }
                        }
                        Err(mpsc::RecvError) => (),
                    }
                })
            }
        }

        let mut test_nodes = Vec::new();
        let mut ci_txs = Vec::new();
        for i in 0..NUM_SERVICES {
            let (test_node, ci_tx) = TestNode::new(i);
            test_nodes.push(test_node);
            ci_txs.push(ci_tx);
        }

        for test_node in &mut test_nodes {
            test_node.make_connection_infos(&ci_txs);
        }

        let send_barrier = Arc::new(Barrier::new(NUM_SERVICES));
        let drop_barrier = Arc::new(Barrier::new(NUM_SERVICES));
        let mut threads = Vec::new();
        for test_node in test_nodes {
            let send_barrier = send_barrier.clone();
            let drop_barrier = drop_barrier.clone();
            threads.push(test_node.run(send_barrier, drop_barrier));
        }

        // Wait one hundred millisecond per message
        // TODO(canndrew): drop this limit
        let timeout_ms = 10000 * (NUM_MSGS * (NUM_SERVICES * (NUM_SERVICES - 1)) / 2) as u64;
        timebomb(Duration::from_millis(timeout_ms),
                 move || { drop(threads); });
    }

    #[test]
    fn bootstrap_with_whitelist_ip() {
        // Setup config with whitelisted IP
        let mut whitelisted_ips = HashSet::new();
        whitelisted_ips.insert(common::IpAddr(unwrap!(IpAddr::from_str("192.168.0.1"))));

        let mut config = ::tests::utils::gen_config();
        config.bootstrap_whitelisted_ips = whitelisted_ips;

        // Connect two peers
        let (event_tx_0, event_rx_0) = get_event_sender();
        let mut service_0 = unwrap!(Service::with_config(event_tx_0, config));

        unwrap!(service_0.start_listening_tcp());
        expect_event!(event_rx_0, Event::ListenerStarted(_));

        let (event_tx_1, event_rx_1) = get_event_sender();
        let mut service_1 = unwrap!(Service::new(event_tx_1));

        unwrap!(service_1.start_listening_tcp());
        expect_event!(event_rx_1, Event::ListenerStarted(_));

        connect(&service_0, &event_rx_0, &service_1, &event_rx_1);

        // Do checks
        assert_eq!(service_0.is_peer_whitelisted(&service_1.id()), true);
        assert_eq!(service_0.is_peer_whitelisted(&service_0.id()), false);

        // service_1 doesn't have a whitelist config, so all peers should be whitelisted
        assert_eq!(service_1.is_peer_whitelisted(&service_0.id()), true);
        assert_eq!(service_1.is_peer_whitelisted(&service_1.id()), true);
    }
}<|MERGE_RESOLUTION|>--- conflicted
+++ resolved
@@ -15,13 +15,11 @@
 // Please review the Licences for the specific language governing permissions and limitations
 // relating to use of the SAFE Network Software.
 
-<<<<<<< HEAD
-use common::{self, Core, CoreMessage, EventLoop, NameHash, Priority};
-=======
-use common::{self, Core, CoreMessage, CrustUser, ExternalReachability, NameHash, Priority};
-use maidsafe_utilities;
-use maidsafe_utilities::thread::Joiner;
->>>>>>> 5df1391f
+// FIXME combine common::self with others if rustfmt does not choke - right now it chokes with
+// v0.7.1
+
+use common;
+use common::{Core, CoreMessage, CrustUser, EventLoop, ExternalReachability, NameHash, Priority};
 use main::{ActiveConnection, Bootstrap, Connect, ConnectionId, ConnectionInfoResult,
            ConnectionListener, ConnectionMap, CrustError, Event, PeerId, PrivConnectionInfo,
            PubConnectionInfo};
@@ -46,7 +44,7 @@
 
 const DISABLE_NAT: bool = true;
 
-/// A structure representing a connection manager. This is the main object through which crust is
+/// A structure representing all the Crust services. This is the main object through which crust is
 /// used.
 pub struct Service {
     config: Config,
@@ -103,7 +101,6 @@
         let our_listeners = self.our_listeners.clone();
         let port = self.config.service_discovery_port.unwrap_or(SERVICE_DISCOVERY_DEFAULT_PORT);
 
-<<<<<<< HEAD
         let _ = self.post(move |core, poll| {
             if core.get_state(SERVICE_DISCOVERY_TOKEN).is_none() {
                 if let Err(e) = ServiceDiscovery::start(core,
@@ -111,17 +108,8 @@
                                                         our_listeners,
                                                         SERVICE_DISCOVERY_TOKEN,
                                                         port) {
-                    warn!("Could not start ServiceDiscovery: {:?}", e);
-                }
-=======
-        let _ = self.post(move |core, el| if core.get_state(SERVICE_DISCOVERY_TOKEN).is_none() {
-            if let Err(e) = ServiceDiscovery::start(core,
-                                                    el,
-                                                    our_listeners,
-                                                    SERVICE_DISCOVERY_TOKEN,
-                                                    port) {
-                debug!("Could not start ServiceDiscovery: {:?}", e);
->>>>>>> 5df1391f
+                    debug!("Could not start ServiceDiscovery: {:?}", e);
+                }
             }
             () // Only to get rustfmt happy else it corrects it in a way it detects error
         });
@@ -384,42 +372,8 @@
     pub fn prepare_connection_info(&self, result_token: u32) {
         let our_listeners =
             unwrap!(self.our_listeners.lock()).iter().map(|e| common::SocketAddr(*e)).collect();
-<<<<<<< HEAD
-        let mc = self.mc.clone();
-        if let Err(e) = self.post(move |core, poll| {
-            let event_tx_clone = event_tx.clone();
-            match MappedTcpSocket::start(core, poll, 0, &mc, move |_, _, socket, addrs| {
-                let hole_punch_addrs = addrs.into_iter()
-                    .filter(|elt| nat::ip_addr_is_global(&elt.ip()))
-                    .map(common::SocketAddr)
-                    .collect();
-                let event_tx = event_tx_clone;
-                let event = Event::ConnectionInfoPrepared(ConnectionInfoResult {
-                    result_token: result_token,
-                    result: Ok(PrivConnectionInfo {
-                        id: PeerId(our_pub_key),
-                        for_direct: our_listeners,
-                        for_hole_punch: hole_punch_addrs,
-                        hole_punch_socket: socket,
-                    }),
-                });
-                let _ = event_tx.send(event);
-            }) {
-                Ok(()) => (),
-                Err(e) => {
-                    debug!("Error mapping tcp socket: {}", e);
-                    let _ = event_tx.send(Event::ConnectionInfoPrepared(ConnectionInfoResult {
-                        result_token: result_token,
-                        result: Err(From::from(e)),
-                    }));
-                }
-            };
-        }) {
-            let _ = self.event_tx.send(Event::ConnectionInfoPrepared(ConnectionInfoResult {
-=======
         if DISABLE_NAT {
             let event = Event::ConnectionInfoPrepared(ConnectionInfoResult {
->>>>>>> 5df1391f
                 result_token: result_token,
                 result: Ok(PrivConnectionInfo {
                     id: PeerId(self.our_keys.0),
@@ -433,9 +387,9 @@
             let event_tx = self.event_tx.clone();
             let our_pub_key = self.our_keys.0;
             let mc = self.mc.clone();
-            if let Err(e) = self.post(move |mut core, mut el| {
+            if let Err(e) = self.post(move |mut core, poll| {
                 let event_tx_clone = event_tx.clone();
-                match MappedTcpSocket::start(core, el, 0, &mc, move |_, _, socket, addrs| {
+                match MappedTcpSocket::start(core, poll, 0, &mc, move |_, _, socket, addrs| {
                     let hole_punch_addrs = addrs.into_iter()
                         .filter(|elt| nat::ip_addr_is_global(&elt.ip()))
                         .map(common::SocketAddr)
@@ -495,7 +449,7 @@
     }
 }
 
-// Do not remvoe this as clones of mio-tx are give to IGD thread thus the drop of tx here alone is
+// Do not remove this as clones of mio-tx are give to IGD thread thus the drop of tx here alone is
 // not sufficient to trigger rx-error in core event loop for exit condition.
 impl Drop for Service {
     fn drop(&mut self) {
@@ -514,16 +468,11 @@
 
 #[cfg(test)]
 mod tests {
-<<<<<<< HEAD
-=======
-
->>>>>>> 5df1391f
     use super::*;
     use common;
     use maidsafe_utilities;
     use maidsafe_utilities::thread::Joiner;
     use main::{Event, PrivConnectionInfo, PubConnectionInfo};
-
     use std::collections::{HashMap, HashSet, hash_map};
     use std::net::IpAddr;
     use std::str::FromStr;
