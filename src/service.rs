// Copyright 2015 MaidSafe.net limited.
//
// This SAFE Network Software is licensed to you under (1) the MaidSafe.net Commercial License,
// version 1.0 or later, or (2) The General Public License (GPL), version 3, depending on which
// licence you accepted on initial access to the Software (the "Licences").
//
// By contributing code to the SAFE Network Software, or to this project generally, you agree to be
// bound by the terms of the MaidSafe Contributor Agreement, version 1.0.  This, along with the
// Licenses can be found in the root directory of this project at LICENSE, COPYING and CONTRIBUTOR.
//
// Unless required by applicable law or agreed to in writing, the SAFE Network Software distributed
// under the GPL Licence is distributed on an "AS IS" BASIS, WITHOUT WARRANTIES OR CONDITIONS OF ANY
// KIND, either express or implied.
//
// Please review the Licences for the specific language governing permissions and limitations
// relating to use of the SAFE Network Software.

use std::io;
use std::sync::mpsc::Sender;
use std::thread;
use std::boxed::FnBox;
use std::thread::JoinHandle;
use std::sync::{Arc, Mutex};

use std::net::{IpAddr, Ipv4Addr, SocketAddrV4};
use beacon;
use bootstrap_handler::BootstrapHandler;
use config_handler::{Config, read_config_file};
use getifaddrs::{getifaddrs, filter_loopback};
use transport;
use transport::{Endpoint, Port, Message};
use ip;
use map_external_port::async_map_external_port;

use state::State;
use event::Event;

/// Type used to represent serialised data in a message.
pub type Bytes = Vec<u8>;
type Closure = Box<FnBox(&mut State) + Send>;

/// A structure representing a connection manager.
///
/// This abstraction has a hidden dependency on a config file. Refer to [the docs for `FileHandler`]
/// (../file_handler/struct.FileHandler.html) and [an example config file flowchart]
/// (https://github.com/maidsafe/crust/blob/master/docs/vault_config_file_flowchart.pdf) for more
/// information.
pub struct Service {
    beacon_guid_and_port : Option<(beacon::GUID, u16)>,
    config               : Config,
    cmd_sender           : Sender<Closure>,
}

impl Service {
    /// Constructs a connection manager. User needs to create an asynchronous channel, and provide
    /// the sender half to this method. Receiver will receive all `Event`s from this library.
    pub fn new(event_sender: Sender<Event>) -> io::Result<Service> {
        let config = read_config_file().unwrap_or_else(|e| {
            debug!("Crust failed to read config file; Error: {:?};", e);
            ::config_handler::create_default_config_file();
            let default = Config::make_default();
            debug!("Using default beacon_port {:?} and default bootstrapping methods enabled",
                default.beacon_port);
            default
        });

        Service::construct(event_sender, config)
    }

    /// Construct a connection manager. As with the `Service::new` function,
    /// but will not implicitly start any network activity. This construtor is intended
    /// only for testing purposes.
    pub fn new_inactive(event_sender: Sender<Event>)
            -> io::Result<Service> {
        Service::construct(event_sender, Config::make_zero())
    }

    fn construct(event_sender: Sender<Event>, config: Config)
            -> io::Result<Service> {
        let mut state = State::new(event_sender);
        let cmd_sender = state.cmd_sender.clone();

        let handle = try!(Self::new_thread("run loop", move || {
                                state.run();
                            }));

        let mut cm = Service { beacon_guid_and_port : None,
                               config               : config,
                               cmd_sender           : cmd_sender,
                             };

        let beacon_port = cm.config.beacon_port.clone();

        if let Some(port) = beacon_port {
            let _ = cm.start_broadcast_acceptor(port);
        }

        Ok(cm)
    }

    pub fn start_default_acceptors(&mut self) -> Vec<io::Result<Port>> {
        let tcp_listening_port = self.config.tcp_listening_port.clone();
        let utp_listening_port = self.config.utp_listening_port.clone();

        let mut result = Vec::new();

        if let Some(port) = tcp_listening_port {
            result.push(self.start_accepting(Port::Tcp(port)));
        }

        if let Some(port) = utp_listening_port {
            result.push(self.start_accepting(Port::Utp(port)));
        }

        result
    }

    /// Starts listening on all supported protocols. Ports in _hint_ are tried
    /// first.  On failure to listen on none of _hint_ an OS randomly chosen
    /// port will be used for each supported protocol. The actual port used will
    /// be returned on which it started listening for each protocol.
    pub fn start_accepting(&mut self, port: Port) -> io::Result<Port> {
        let acceptor = try!(transport::new_acceptor(port));
        let accept_port = acceptor.local_port();

        Self::accept(self.cmd_sender.clone(), acceptor);

        if self.beacon_guid_and_port.is_some() {
            let contacts = filter_loopback(getifaddrs()).into_iter()
                .map(|ip| { Endpoint::new(ip.addr.clone(), accept_port) })
                .collect::<Vec<_>>();

            Self::post(&self.cmd_sender, move |state : &mut State| {
                state.update_bootstrap_contacts(contacts);
            });
        }

        Ok(accept_port)
    }

    fn start_broadcast_acceptor(&mut self, beacon_port: u16) -> io::Result<()> {
        let acceptor = try!(beacon::BroadcastAcceptor::new(beacon_port));

        // Right now we expect this function to succeed only once.
        assert!(self.beacon_guid_and_port.is_none());
        self.beacon_guid_and_port = Some((acceptor.beacon_guid(), acceptor.beacon_port()));

        let sender = self.cmd_sender.clone();

        Self::post(&self.cmd_sender, move |state : &mut State| {
            assert!(state.bootstrap_handler.is_none());
            state.bootstrap_handler = Some(BootstrapHandler::new());

            let thread_result = Self::new_thread("beacon acceptor", move || {
                while let Ok(transport) = acceptor.accept() {
                    let _ = sender.send(Box::new(move |state : &mut State| {
                        state.respond_to_broadcast(transport);
                    }));
                }
            });

            // TODO: Handle gracefuly.
            assert!(thread_result.is_ok());
        });

        Ok(())
    }

    /// This method tries to connect (bootstrap to existing network) to the default or provided
    /// override list of bootstrap nodes (via config file named <current executable>.config).
    ///
    /// If `override_default_bootstrap_methods` is not set in the config file, it will attempt to read
    /// a local cached file named <current executable>.bootstrap.cache to populate the list endpoints
    /// to use for bootstrapping. It will also try `hard_coded_contacts` from config file.
    /// In addition, it will try to use the beacon port (provided via config file) to connect to a peer
    /// on the same LAN.
    /// For more details on bootstrap cache file refer
    /// https://github.com/maidsafe/crust/blob/master/docs/bootstrap.md
    ///
    /// If `override_default_bootstrap_methods` is set in config file, it will only try to connect to
    /// the endpoints in the override list (`hard_coded_contacts`).

    /// All connections (if any) will be dropped before bootstrap attempt is made.
    /// This method returns immediately after dropping any active connections.endpoints
    /// New bootstrap connections will be notified by `NewBootstrapConnection` event.
    /// Its upper layer's responsibility to maintain or drop these connections.
    pub fn bootstrap(&mut self) {
        let config = self.config.clone();
        let beacon_guid_and_port = self.beacon_guid_and_port.clone();

        Self::post(&self.cmd_sender, move |state : &mut State| {
            let contacts = state.populate_bootstrap_contacts(&config, &beacon_guid_and_port);
            state.bootstrap_off_list(contacts.clone(),
                                     beacon_guid_and_port.is_some());
        });
    }

    pub fn stop_bootstrap(&mut self) {
        Self::post(&self.cmd_sender, move |state : &mut State| {
            state.stop_bootstrap();
        });
    }

    /// This should be called before destroying an instance of a Service to allow the
    /// listener threads to join.  Once called, the Service should be destroyed.
    pub fn stop(&mut self) {
        if let Some(beacon_guid_and_port) = self.beacon_guid_and_port {
            beacon::BroadcastAcceptor::stop(&beacon_guid_and_port);
            self.beacon_guid_and_port = None;
        }

        let _ = self.cmd_sender.send(Box::new(move |state: &mut State| {
            state.stop();

            // Connect to our listening ports, this should unblock
            // the threads.
            for port in state.listening_ports.iter() {
                let ip_addr = IpAddr::V4(Ipv4Addr::new(127,0,0,1));
                let _ = transport::connect(Endpoint::new(ip_addr, *port));
            }
        }));
    }

    /// Opens a connection to a remote peer. `endpoints` is a vector of addresses of the remote
    /// peer. All the endpoints will be tried. As soon as a connection is established, it will drop
    /// all other ongoing attempts. On success `Event::NewConnection` with connected `Endpoint` will
    /// be sent to the event channel. On failure, nothing is reported.
    /// Failed attempts are not notified back up to the caller. If the caller wants to know of a
    /// failed attempt, it must maintain a record of the attempt itself which times out if a
    /// corresponding `Event::NewConnection` isn't received.  See also [Process for Connecting]
    /// (https://github.com/maidsafe/crust/blob/master/docs/connect.md) for details on handling of
    /// connect in different protocols.
    pub fn connect(&self, endpoints: Vec<Endpoint>) {
        let is_broadcast_acceptor = self.beacon_guid_and_port.is_some();

        Self::post(&self.cmd_sender, move |state : &mut State| {
            for endpoint in &endpoints {
                if state.connections.contains_key(&endpoint) {
                    // TODO: User should be let known about this.
                    return;
                }
            }

            let cmd_sender = state.cmd_sender.clone();

            let _ = Self::new_thread("connect", move || {
                for endpoint in endpoints {
                    if let Ok(transport) = transport::connect(endpoint) {
                        let _ = cmd_sender.send(Box::new(move |state: &mut State| {
                            let _ = state.handle_connect(transport, is_broadcast_acceptor);
                        }));
                    }
                }
            });
        });

    }

    /// Sends a message to specified address (endpoint). Returns Ok(()) if the sending might
    /// succeed, and returns an Err if the address is not connected. Return value of Ok does not
    /// mean that the data will be received. It is possible for the corresponding connection to hang
    /// up immediately after this function returns Ok.
    pub fn send(&self, endpoint: Endpoint, message: Bytes) {
        Self::post(&self.cmd_sender, move |state: &mut State| {
            let writer_channel = match state.connections.get(&endpoint) {
                Some(c) => c.writer_channel.clone(),
                None => {
                    // TODO: Generate async io::ErrorKind::NotConnected event
                    panic!();
                }
            };

            if let Err(what) = writer_channel.send(Message::UserBlob(message)) {
                // TODO: Generate async error event (BrokenPipe perhaps?).
                panic!();
            }
        })
    }

    /// Closes connection with the specified endpoint.
    pub fn drop_node(&self, endpoint: Endpoint) {
        Self::post(&self.cmd_sender, move |state: &mut State| {
            let _ = state.connections.remove(&endpoint);
        })
    }

    /// Returns beacon acceptor port if beacon acceptor is accepting, otherwise returns `None`
    /// (beacon port may be taken by another process). Only useful for tests.
    #[cfg(test)]
    pub fn get_beacon_acceptor_port(&self) -> Option<u16> {
        match self.beacon_guid_and_port {
            Some(beacon_guid_and_port) => Some(beacon_guid_and_port.1),
            None => None,
        }
    }

    fn accept(cmd_sender: Sender<Closure>, acceptor: transport::Acceptor) {
        let cmd_sender2 = cmd_sender.clone();

        Self::post(&cmd_sender, move |state: &mut State| {
            state.listening_ports.insert(acceptor.local_port());

            let _ = Self::new_thread("listen", move || {
                let accept_result = transport::accept(&acceptor);
                let cmd_sender3 = cmd_sender2.clone();

                let _ = cmd_sender2.send(Box::new(move |state: &mut State| {
                    if state.stop_called {
                        return;
                    }

                    match accept_result {
                        Ok(transport) => { let _ = state.handle_accept(transport); },
                        Err(_) => {
                            // TODO: What now? Stop? Start again?
                            panic!();
                        }
                    }

                    Self::accept(cmd_sender3, acceptor);
                }));
            });
        })
    }

    pub fn get_external_endpoints(&self) {
        Self::post(&self.cmd_sender, move |state: &mut State| {
            type T = (SocketAddrV4, ip::Endpoint);

            struct Async {
                remaining: usize,
                results: Vec<Endpoint>,
            }

            let internal_eps = state.get_accepting_endpoints();

            let async = Arc::new(Mutex::new(Async {
                remaining: internal_eps.len(),
                results: Vec::new(),
            }));

            for internal_ep in internal_eps {
                let async = async.clone();
                let event_sender = state.event_sender.clone();

                async_map_external_port(&internal_ep.to_ip(),
                                        Box::new(move |results: io::Result<Vec<T>>| {
                    let mut async = async.lock().unwrap();
                    async.remaining -= 1;
                    if let Ok(results) = results {
                        for result in results {
                            let transport_port = match internal_ep {
                                Endpoint::Tcp(_) => Port::Tcp(result.1.port().number()),
                                Endpoint::Utp(_) => Port::Utp(result.1.port().number()),
                            };
                            let ext_ep = Endpoint::new(result.1.ip(), transport_port);
                            async.results.push(ext_ep);
                        }
                    }
                    if async.remaining == 0 {
                        let event = Event::ExternalEndpoints(async.results.clone());
                        let _ = event_sender.send(event);
                    }
                }));
            }
        });
    }

    fn new_thread<F,T>(name: &str, f: F) -> io::Result<JoinHandle<T>> 
            where F: FnOnce() -> T, F: Send + 'static, T: Send + 'static {
        thread::Builder::new().name("Service::".to_string() + name)
                              .spawn(f)
    }

    fn post<F>(sender: &Sender<Closure>, cmd: F) where F: FnBox(&mut State) + Send + 'static {
        assert!(sender.send(Box::new(cmd)).is_ok());
    }
}

impl Drop for Service {
    fn drop(&mut self) {
        self.stop();
    }
}


#[cfg(test)]
mod test {
    use super::*;
    use std::thread::spawn;
    use std::thread;
    use std::sync::mpsc::{Receiver, Sender, channel};
    use rustc_serialize::{Decodable, Encodable};
    use cbor::{Encoder, Decoder};
    use transport::{Endpoint, Port};
    use std::sync::{Mutex, Arc};
    use config_handler::write_config_file;
    use std::path::PathBuf;
    use std::fs::remove_file;
    use event::Event;
    use std::io;

    fn encode<T>(value: &T) -> Bytes where T: Encodable
    {
        let mut enc = Encoder::from_memory();
        let _ = enc.encode(&[value]);
        enc.into_bytes()
    }

    fn decode<T>(bytes: Bytes) -> T where T: Decodable {
        let mut dec = Decoder::from_bytes(&bytes[..]);
        dec.decode().next().unwrap().unwrap()
    }

    const  NETWORK_SIZE: u32 = 10;
    const  MESSAGE_PER_NODE: u32 = 10;

     struct Node {
         conn_mgr: Service,
         listening_port: Port,
         connected_eps: Arc<Mutex<Vec<Endpoint>>>
     }

     #[derive(Debug)]
     struct Stats {
         new_connections_count: u32,
         messages_count: u32,
         lost_connection_count: u32
     }

     impl Node {
         pub fn new(mut cm: Service) -> Node {
             let ports = filter_ok(cm.start_default_acceptors());
             Node {
                 conn_mgr: cm,
                 listening_port: ports[0].clone(),
                 connected_eps: Arc::new(Mutex::new(Vec::new()))
             }
         }
     }

     fn get_port(node: &Arc<Mutex<Node>>) -> Port {
         let node = node.clone();
         let node = node.lock().unwrap();
         node.listening_port.clone()
     }

     fn get_connected_eps(node: &Arc<Mutex<Node>>) -> Vec<Endpoint> {
         let node = node.clone();
         let node = node.lock().unwrap();
         let eps = node.connected_eps.clone();
         let connected_eps = eps.lock().unwrap();
         connected_eps.clone()
     }

     struct Network {
         nodes: Vec<Arc<Mutex<Node>>>
     }

     impl Network {
         pub fn add(&mut self) -> (Receiver<Event>, Port, Option<u16>, Arc<Mutex<Vec<Endpoint>>>) {
             let (cm_i, cm_o) = channel();
             let node = Node::new(Service::new(cm_i).unwrap());
             let port = node.listening_port.clone();
             let connected_eps = node.connected_eps.clone();
             let beacon_port = node.conn_mgr.get_beacon_acceptor_port();
             self.nodes.push(Arc::new(Mutex::new(node)));
             (cm_o, port, beacon_port, connected_eps)
         }
     }

    struct TestConfigFile {
        pub path: PathBuf
    }

    impl Drop for TestConfigFile {
        fn drop(&mut self) {
            let _ = remove_file(&self.path);
        }
    }

    fn make_temp_config(beacon_port: Option<u16>) -> TestConfigFile {
        let path = write_config_file(Some(5483u16), None, Some(false),
                                     Some(vec![]),
                                     Some(beacon_port.unwrap_or(0u16)))
            .unwrap();
        TestConfigFile{path: path}
    }

    fn filter_ok<T>(vec: Vec<io::Result<T>>) -> Vec<T> {
        vec.into_iter().filter_map(|a|a.ok()).collect()
    }

    #[test]
    fn bootstrap() {
        let _cleaner = ::file_handler::ScopedUserAppDirRemover;
        let (cm1_i, _) = channel();
        let _config_file = make_temp_config(None);

        let mut cm1 = Service::new(cm1_i).unwrap();
        let cm1_ports = filter_ok(cm1.start_default_acceptors());
        assert_eq!(cm1_ports.len(), 1);

        thread::sleep_ms(1000);
        let _config_file = make_temp_config(cm1.get_beacon_acceptor_port());

        let (cm2_i, cm2_o) = channel();
        let mut cm2 = Service::new(cm2_i).unwrap();

        cm2.bootstrap();

        let timeout = ::time::Duration::seconds(5);
        let start = ::time::now();
        let mut result = Err(::std::sync::mpsc::TryRecvError::Empty);
        while ::time::now() < start + timeout && result.is_err() {
            result = cm2_o.try_recv();
            ::std::thread::sleep_ms(100);
        }
        match result {
            Ok(Event::OnConnect(ep)) => {
                debug!("OnConnect {:?}", ep);
            }
            Ok(Event::OnAccept(ep)) => {
                debug!("OnAccept {:?}", ep);
            }
            _ => { assert!(false, "Failed to receive NewConnection event")}
        }
        cm1.stop();
        cm2.stop();
    }

    #[test]
    fn connection_manager() {
        // Wait 2 seconds until previous bootstrap test ends. If not, that test connects to these endpoints.
        thread::sleep_ms(2000);
        let run_cm = |cm: Service, o: Receiver<Event>| {
            spawn(move || {
                for i in o.iter() {
                    match i {
                        Event::OnConnect(other_ep) => {
                            // debug!("Connected {:?}", other_ep);
                            let _ = cm.send(other_ep.clone(), encode(&"hello world".to_string()));
                        },
                        Event::OnAccept(other_ep) => {
                            // debug!("Connected {:?}", other_ep);
                            let _ = cm.send(other_ep.clone(), encode(&"hello world".to_string()));
                        },
                        Event::NewMessage(_, _) => {
                            // debug!("New message from {:?} data:{:?}",
                            //          from_ep, decode::<String>(data));
                            break;
                        },
                        Event::LostConnection(_) => {
                            // debug!("Lost connection to {:?}", other_ep);
                        },
                        Event::BootstrapFinished => {}
                        Event::ExternalEndpoints(_) => {}
                    }
                }
                // debug!("done");
            })
        };

        let mut temp_configs = vec![make_temp_config(None)];

        let (cm1_i, cm1_o) = channel();
        let mut cm1 = Service::new(cm1_i).unwrap();
        let cm1_ports = filter_ok(cm1.start_default_acceptors());
        assert!(cm1_ports.len() >= 1);

        let cm1_eps = cm1_ports.iter().map(|p| Endpoint::tcp(("127.0.0.1", p.get_port())));

        temp_configs.push(make_temp_config(cm1.get_beacon_acceptor_port()));

        let (cm2_i, cm2_o) = channel();
        let mut cm2 = Service::new(cm2_i).unwrap();
        let cm2_ports = filter_ok(cm2.start_default_acceptors());
        assert!(cm2_ports.len() >= 1);

        let cm2_eps = cm2_ports.iter().map(|p| Endpoint::tcp(("127.0.0.1", p.get_port())));
        cm2.connect(cm1_eps.collect());
        cm1.connect(cm2_eps.collect());

        let runner1 = run_cm(cm1, cm1_o);
        let runner2 = run_cm(cm2, cm2_o);

        assert!(runner1.join().is_ok());
        assert!(runner2.join().is_ok());
    }

    #[test]
    #[ignore]
    fn network() {
        let run_cm = |tx: Sender<Event>, o: Receiver<Event>, conn_eps: Arc<Mutex<Vec<Endpoint>>>| {
            spawn(move || {
                let count: u32 = 0;
                for i in o.iter() {
                    let _ = tx.send(i.clone());
                    match i {
                        Event::OnConnect(other_ep) => {
                            let mut connected_eps = conn_eps.lock().unwrap();
                            connected_eps.push(other_ep);
                        },
                        Event::OnAccept(other_ep) => {
                            let mut connected_eps = conn_eps.lock().unwrap();
                            connected_eps.push(other_ep);
                        },
                        Event::NewMessage(_, _) => {
                            if count == MESSAGE_PER_NODE * (NETWORK_SIZE - 1) {
                                break;
                            }
                        },
                        Event::LostConnection(_) => {
                        },
                        Event::BootstrapFinished => {},
                        Event::ExternalEndpoints(_) => {},
                    }
                }
                // debug!("done");
            })
        };

        let stats_accumulator = |stats: Arc<Mutex<Stats>>, stats_rx: Receiver<Event>|
            spawn(move || {
                for event in stats_rx.iter() {
                    let mut stat = stats.lock().unwrap();
                    match event {
                        Event::OnConnect(_) => {
                            stat.new_connections_count += 1;
                        },
                        Event::OnAccept(_) => {
                            stat.new_connections_count += 1;
                        },
                        Event::NewMessage(_, data) => {
                            let data_str = decode::<String>(data);
                            if data_str == "EXIT" {
                                break;
                            }
                            stat.messages_count += 1;
                            if stat.messages_count == NETWORK_SIZE * MESSAGE_PER_NODE * (NETWORK_SIZE - 1) {
                                break;
                            }
                        },
                        Event::LostConnection(_) => {
                            stat.lost_connection_count += 1;
                        },
                        Event::BootstrapFinished => {},
                        Event::ExternalEndpoints(_) => {},
                    }
                }
            });

        let run_terminate = |ep: Endpoint, tx: Sender<Event>|
            spawn(move || {
                thread::sleep_ms(5000);
                let _ = tx.send(Event::NewMessage(ep, encode(&"EXIT".to_string())));
                });

        let mut network = Network { nodes: Vec::new() };
        let mut temp_configs = vec![make_temp_config(None)];
        let stats = Arc::new(Mutex::new(Stats {new_connections_count: 0, messages_count: 0, lost_connection_count: 0}));
        let (stats_tx, stats_rx) = channel::<Event>();
        let mut runners = Vec::new();
        let mut beacon_port: Option<u16> = None;
        for index in 0..NETWORK_SIZE {
            if index != 0 {
               temp_configs.push(make_temp_config(beacon_port));
            }
            let (receiver, _, port, connected_eps) = network.add();
            if index == 0 {
                beacon_port = port;
            }
            let runner = run_cm(stats_tx.clone(), receiver, connected_eps);
            runners.push(runner);
        }

        let run_stats = stats_accumulator(stats.clone(), stats_rx);

        let mut listening_ports = Vec::new();

        for node in network.nodes.iter() {
            listening_ports.push(get_port(node));
        }

        for node in network.nodes.iter() {
            for port in listening_ports.iter().filter(|&ep| get_port(node).ne(ep)) {
                let node = node.clone();
                let ep = Endpoint::tcp(("127.0.0.1", port.get_port()));
                let _ = spawn(move || {
                    let node = node.lock().unwrap();
                    node.conn_mgr.connect(vec![ep]);
                });
            }
        }

        for node in network.nodes.iter() {
            let mut eps_size = get_connected_eps(node).len();
            while eps_size < (NETWORK_SIZE - 1) as usize {
                eps_size = get_connected_eps(node).len();
            }
        }

        for node in network.nodes.iter() {
            let connected_eps = get_connected_eps(node);
            for end_point in connected_eps.iter() {
                for _ in 0..MESSAGE_PER_NODE {
                    let node = node.clone();
                    let ep = end_point.clone();
                    let _ = spawn(move || {
                        let node = node.lock().unwrap();
                        let _ = node.conn_mgr.send(ep.clone(), encode(&"MESSAGE".to_string()));
                    });
                }
            }
        }

        let _ = run_terminate(Endpoint::tcp(("127.0.0.1", listening_ports[0].get_port())), stats_tx.clone()).join();

        let _ = run_stats.join();

        for _ in 0..NETWORK_SIZE {
            let _ = network.nodes.remove(0);
        }

        for runner in runners.pop() {
            let _ = runner.join();
        }

        let stats_copy = stats.clone();
        let stat = stats_copy.lock().unwrap();
        // It is currently not the case that Service guarantees at
        // most one connection between any two peers (although it does make
        // some effort in the `connect` function to do so). It is currently
        // in the TODO. When/if this will be the case, replace the >= operator
        // with ==.
        assert!(stat.new_connections_count >= NETWORK_SIZE * (NETWORK_SIZE - 1));
        assert_eq!(stat.messages_count,  NETWORK_SIZE * MESSAGE_PER_NODE * (NETWORK_SIZE - 1));
        assert_eq!(stat.lost_connection_count, 0);
    }

    #[test]
    fn connection_manager_start() {
        let _temp_config = make_temp_config(None);

        let (cm_tx, cm_rx) = channel();

<<<<<<< HEAD
        let mut cm = Service::new(cm_tx).unwrap();
        let cm_listen_ports = filter_ok(cm.start_default_acceptors());
        assert!(cm_listen_ports.len() >= 1);
        

        let cm_listen_addrs = cm_listen_ports.iter()
                              .map(|p| Endpoint::tcp(("127.0.0.1", p.get_port())))
                              .collect();
=======
        let mut cm = Service::new_inactive(cm_tx).unwrap();

        let cm_listen_port = cm.start_accepting(Port::Tcp(0)).unwrap();
        let cm_listen_addr = Endpoint::tcp(("127.0.0.1", cm_listen_port.get_port()));
>>>>>>> 6e7c838c

        let thread = spawn(move || {
            loop {
                let event = match cm_rx.recv() {
                    Ok(event) => event,
                    Err(_) => break,
                };

                match event {
                    Event::NewMessage(_, _) => {
                    },
                    Event::OnConnect(_) => {
                    },
                    Event::OnAccept(_) => {
                    },
                    Event::LostConnection(_) => {
                        break;
                    },
                    Event::BootstrapFinished => {},
                    Event::ExternalEndpoints(_) => {},
                }
            }
        });

        let _ = spawn(move || {
            let _temp_config = make_temp_config(None);
            let (cm_aux_tx, _) = channel();
            let cm_aux = Service::new_inactive(cm_aux_tx).unwrap();
            // setting the listening port to be greater than 4455 will make the test hanging
            // changing this to cm_beacon_addr will make the test hanging
            cm_aux.connect(vec![cm_listen_addr]);
        }).join();
        thread::sleep_ms(100);

        let _ = thread.join();
    }
}<|MERGE_RESOLUTION|>--- conflicted
+++ resolved
@@ -744,21 +744,10 @@
 
         let (cm_tx, cm_rx) = channel();
 
-<<<<<<< HEAD
-        let mut cm = Service::new(cm_tx).unwrap();
-        let cm_listen_ports = filter_ok(cm.start_default_acceptors());
-        assert!(cm_listen_ports.len() >= 1);
-        
-
-        let cm_listen_addrs = cm_listen_ports.iter()
-                              .map(|p| Endpoint::tcp(("127.0.0.1", p.get_port())))
-                              .collect();
-=======
         let mut cm = Service::new_inactive(cm_tx).unwrap();
 
         let cm_listen_port = cm.start_accepting(Port::Tcp(0)).unwrap();
         let cm_listen_addr = Endpoint::tcp(("127.0.0.1", cm_listen_port.get_port()));
->>>>>>> 6e7c838c
 
         let thread = spawn(move || {
             loop {
