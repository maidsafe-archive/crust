--- conflicted
+++ resolved
@@ -83,13 +83,9 @@
         let mut state = try!(State::new(event_sender));
         let cmd_sender = state.cmd_sender.clone();
 
-<<<<<<< HEAD
-        let _handle = try!(Self::new_thread("run loop", move || {
+        let handle = try!(Self::new_thread("run loop", move || {
                                 state.run();
                             }));
-=======
-        let handle = try!(Self::new_thread("run loop", move || state.run() ));
->>>>>>> 6e5a38b2
 
         let mut service = Service {
                               beacon_guid_and_port : None,
@@ -282,21 +278,7 @@
     /// Sends a message over a specified connection.
     pub fn send(&self, connection: Connection, message: Bytes) {
         Self::post(&self.cmd_sender, move |state: &mut State| {
-<<<<<<< HEAD
-            let writer_channel = match state.connections.get(&connection) {
-                Some(writer_channel) => writer_channel.clone(),
-                None => {
-                    // Connection already destroyed or never existed.
-                    return;
-                }
-            };
-
-            if let Err(_what) = writer_channel.send(Message::UserBlob(message)) {
-                state.unregister_connection(connection);
-            }
-=======
             state.send(connection, message);
->>>>>>> 6e5a38b2
         })
     }
 
