// Copyright 2015 MaidSafe.net limited.
//
// This SAFE Network Software is licensed to you under (1) the MaidSafe.net Commercial License,
// version 1.0 or later, or (2) The General Public License (GPL), version 3, depending on which
// licence you accepted on initial access to the Software (the "Licences").
//
// By contributing code to the SAFE Network Software, or to this project generally, you agree to be
// bound by the terms of the MaidSafe Contributor Agreement, version 1.0.  This, along with the
// Licenses can be found in the root directory of this project at LICENSE, COPYING and CONTRIBUTOR.
//
// Unless required by applicable law or agreed to in writing, the SAFE Network Software distributed
// under the GPL Licence is distributed on an "AS IS" BASIS, WITHOUT WARRANTIES OR CONDITIONS OF ANY
// KIND, either express or implied.
//
// Please review the Licences for the specific language governing permissions and limitations
// relating to use of the SAFE Network Software.

use std::collections::{HashMap, HashSet};
use std::io;
use std::sync::mpsc;
use std::sync::mpsc::{Sender, Receiver};
use std::thread;
use std::str::FromStr;

use beacon;
use bootstrap_handler::BootstrapHandler;
use config_handler::Config;
use getifaddrs::{getifaddrs, filter_loopback};
use transport;
use transport::{Endpoint, Port, Message, Handshake};
use std::thread::JoinHandle;
use std::net::{SocketAddr, Ipv4Addr, UdpSocket, SocketAddrV4, SocketAddrV6};
use ip::IpAddr;

use itertools::Itertools;
use event::{Event, MappedUdpSocket};
use connection::Connection;
use sequence_number::SequenceNumber;
use hole_punching::HolePunchServer;
use util::ip_from_socketaddr;
use util;

// Closure is a wapper around boxed closures that tries to work around the fact
// that it is not possible to call Box<FnOnce> in the current stable rust.
// The idea is to wrap the FnOnce in something that implements FnMut using some
// dirty tricks, because Box<FnMut> is fine to call.
//
// This workaround can be removed once FnBox becomes stable or Box<FnOnce>
// becomes usable.
pub struct Closure(Box<FnMut(&mut State) + Send>);

impl Closure {
    pub fn new<F: FnOnce(&mut State) + Send + 'static>(f: F) -> Closure {
        let mut f = Some(f);
        Closure(Box::new(move |state: &mut State| {
            if let Some(f) = f.take() {
                f(state)
            }
        }))
    }

    pub fn invoke(mut self, state: &mut State) {
        (self.0)(state)
    }
}

pub struct ConnectionData {
    pub message_sender: Sender<Message>,
    pub mapper_address: Option<SocketAddr>,
    pub mapper_external_address: Option<SocketAddrV4>,
}

pub struct State {
    pub event_sender: ::CrustEventSender,
    pub cmd_sender: Sender<Closure>,
    pub cmd_receiver: Receiver<Closure>,
    pub connections: HashMap<Connection, ConnectionData>,
    pub listening_ports: HashSet<Port>,
    pub bootstrap_handler: BootstrapHandler,
    pub stop_called: bool,
    pub is_bootstrapping: bool,
    pub next_punch_sequence: SequenceNumber,
    pub mapper: HolePunchServer,
}

impl State {
    pub fn new(event_sender: ::CrustEventSender) -> io::Result<State> {
        let (cmd_sender, cmd_receiver) = mpsc::channel::<Closure>();
        let mapper = try!(::hole_punching::HolePunchServer::start(cmd_sender.clone()));

        Ok(State {
            event_sender: event_sender,
            cmd_sender: cmd_sender,
            cmd_receiver: cmd_receiver,
            connections: HashMap::new(),
            listening_ports: HashSet::new(),
            bootstrap_handler: BootstrapHandler::new(),
            stop_called: false,
            is_bootstrapping: false,
            next_punch_sequence: SequenceNumber::new(::rand::random()),
            mapper: mapper,
        })
    }

    pub fn run(&mut self) {
        let mut state = self;
        loop {
            match state.cmd_receiver.recv() {
                Ok(cmd) => cmd.invoke(&mut state),
                Err(_) => break,
            }
            if state.stop_called {
                break;
            }
        }
    }

    pub fn update_bootstrap_contacts(&mut self,
                                     contacts_to_add: Vec<Endpoint>,
                                     contacts_to_remove: Vec<Endpoint>) {
        let _ = self.bootstrap_handler.update_contacts(contacts_to_add, contacts_to_remove);
    }

    pub fn get_accepting_endpoints(&self) -> Vec<Endpoint> {
        // FIXME: We should get real endpoints from the acceptors
        // not use 'unspecified' ips.
        let unspecified_ip = IpAddr::V4(Ipv4Addr::new(0, 0, 0, 0));
        self.listening_ports
            .iter()
            .cloned()
            .map(|port| Endpoint::new(unspecified_ip, port))
            .collect()
    }

    pub fn populate_bootstrap_contacts(&mut self,
                                       config: &Config,
                                       beacon_port: Option<u16>,
                                       own_beacon_guid_and_port: &Option<([u8; 16], u16)>)
                                       -> Vec<Endpoint> {
        let cached_contacts = self.bootstrap_handler.read_file().unwrap_or(vec![]);

        let beacon_guid = own_beacon_guid_and_port.map(|(guid, _)| guid);

        let beacon_discovery = match beacon_port {
            Some(port) => Self::seek_peers(beacon_guid, port),
            None => vec![],
        };

        let mut combined_contacts = beacon_discovery.into_iter()
                                                    .chain(config.hard_coded_contacts
                                                                 .iter()
                                                                 .cloned())
                                                    .chain(cached_contacts.into_iter())
                                                    .unique()
                                                    .collect::<Vec<_>>();

        // remove own endpoints
        let own_listening_endpoint = self.get_listening_endpoint();
        combined_contacts.retain(|c| !own_listening_endpoint.contains(&c));
        combined_contacts
    }

    fn get_listening_endpoint(&self) -> Vec<Endpoint> {
        let listening_ports = self.listening_ports.iter().cloned().collect::<Vec<Port>>();

        let mut endpoints = Vec::<Endpoint>::new();
        for port in listening_ports {
            for ifaddr in filter_loopback(getifaddrs()) {
                endpoints.push(Endpoint::new(ifaddr.addr, port));
            }
        }
        endpoints
    }

    fn handle_handshake(mut handshake: Handshake,
                        mut trans: transport::Transport)
                        -> io::Result<(Handshake, transport::Transport)> {
        let handshake_err = Err(io::Error::new(io::ErrorKind::Other, "handshake failed"));

        handshake.remote_ip = util::SocketAddrW(trans.connection_id.peer_endpoint().get_address());
        if let Err(_) = trans.sender.send_handshake(handshake) {
            return handshake_err;
        }

        trans.receiver
             .receive_handshake()
             .and_then(|handshake| Ok((handshake, trans)))
             .or(handshake_err)
    }

    pub fn send(&mut self, connection: Connection, bytes: Vec<u8>) {
        let writer_channel = match self.connections.get(&connection) {
            Some(connection_data) => connection_data.message_sender.clone(),
            None => {
                // Connection already destroyed or never existed.
                return;
            }
        };

        if let Err(_what) = writer_channel.send(Message::UserBlob(bytes)) {
            self.unregister_connection(connection);
        }
    }

    pub fn connect(handshake: Handshake,
                   remote_ep: Endpoint)
                   -> io::Result<(Handshake, transport::Transport)> {
        Self::handle_handshake(handshake, try!(transport::connect(remote_ep)))
    }

    pub fn rendezvous_connect(handshake: Handshake,
                              udp_socket: UdpSocket,
                              public_ep: Endpoint /* of B */)
                              -> io::Result<(Handshake, transport::Transport)> {
        Self::handle_handshake(handshake,
                               try!(transport::rendezvous_connect(udp_socket, public_ep)))
    }

    pub fn accept(handshake: Handshake,
                  acceptor: &transport::Acceptor)
                  -> io::Result<(Handshake, transport::Transport)> {
        Self::handle_handshake(handshake, try!(transport::accept(acceptor)))
    }

    pub fn handle_connect(&mut self,
                          token: u32,
                          handshake: Handshake,
                          trans: transport::Transport)
                          -> io::Result<Connection> {
        let c = trans.connection_id.clone();
        let our_external_endpoint = match trans.connection_id.peer_endpoint() {
            Endpoint::Utp(..) => Endpoint::Utp(handshake.remote_ip.0),
            Endpoint::Tcp(..) => Endpoint::Tcp(handshake.remote_ip.0),
        };
        let event = Event::OnConnect(Ok((our_external_endpoint, c)), token);

        let connection = self.register_connection(handshake, trans, event);
        if let Ok(ref connection) = connection {
            let contacts = vec![connection.peer_endpoint()];
            self.update_bootstrap_contacts(contacts, vec![]);
        }
        connection
    }

    pub fn handle_rendezvous_connect(&mut self,
                                     token: u32,
                                     handshake: Handshake,
                                     trans: transport::Transport)
                                     -> io::Result<Connection> {
        let c = trans.connection_id.clone();
        let our_external_endpoint = match trans.connection_id.peer_endpoint() {
            Endpoint::Utp(..) => Endpoint::Utp(handshake.remote_ip.0),
            Endpoint::Tcp(..) => Endpoint::Tcp(handshake.remote_ip.0),
        };
        let event = Event::OnRendezvousConnect(Ok((our_external_endpoint, c)), token);
        self.register_connection(handshake, trans, event)
    }

    fn register_connection(&mut self,
                           handshake: Handshake,
                           trans: transport::Transport,
                           event_to_user: Event)
                           -> io::Result<Connection> {
        let connection = trans.connection_id.clone();

        debug_assert!(!self.connections.contains_key(&connection));
        let (tx, rx) = mpsc::channel();

        let mapper_addr = handshake.mapper_port
                                   .map(|port| {
                                       let peer_addr = trans.connection_id
                                                            .peer_endpoint()
                                                            .get_address();
                                       match peer_addr {
                                           SocketAddr::V4(a) => {
                                               SocketAddr::V4(SocketAddrV4::new(*a.ip(), port))
                                           }
                                           SocketAddr::V6(a) => {
                                               SocketAddr::V6(SocketAddrV6::new(*a.ip(),
                                                                                port,
                                                                                a.flowinfo(),
                                                                                a.scope_id()))
                                           }
                                       }
                                   });

        let connection_data = ConnectionData {
            message_sender: tx,
            mapper_address: mapper_addr,
            mapper_external_address: handshake.external_ip.map(|sa| sa.0),
        };

        // We need to insert the event into event_sender *before* the
        // reading thread starts. It is because the reading thread
        // also inserts events into the pipe and if done very quickly
        // they may be inserted in wrong order.
        let _ = self.connections.insert(connection, connection_data);
        let _ = self.event_sender.send(event_to_user);

        self.start_writing_thread(trans.sender, connection.clone(), rx);
        self.start_reading_thread(trans.receiver, connection.clone());

        Ok(trans.connection_id)
    }

    // pushing messages out to socket
    fn start_writing_thread(&self,
                            mut sender: transport::Sender,
                            connection: Connection,
                            writer_channel: Receiver<Message>) {
        let cmd_sender = self.cmd_sender.clone();

        let _ = Self::new_thread("writer", move || {
            for msg in writer_channel.iter() {
                if sender.send(&msg).is_err() {
                    break;
                }
            }
            let _ = cmd_sender.send(Closure::new(move |state: &mut State| {
                state.unregister_connection(connection);
            }));
        });
    }

    // pushing events out to event_sender
    fn start_reading_thread(&self, mut receiver: transport::Receiver, connection: Connection) {
        let cmd_sender = self.cmd_sender.clone();
        let sink = self.event_sender.clone();

        let _ = Self::new_thread("reader", move || {
            while let Ok(msg) = receiver.receive() {
                match msg {
                    Message::UserBlob(msg) => {
                        if sink.send(Event::NewMessage(connection.clone(), msg)).is_err() {
                            break;
                        }
                    }
                    Message::HolePunchAddress(a) => {
                        let _ = cmd_sender.send(Closure::new(move |state: &mut State| {
                            if let Some(cd) = state.connections.get_mut(&connection.clone()) {
                                cd.mapper_external_address = Some(a.0);
                            }
                        }));
                    }
                }
            }
            let _ = cmd_sender.send(Closure::new(move |state: &mut State| {
                state.unregister_connection(connection);
            }));
        });
    }

    pub fn unregister_connection(&mut self, connection: Connection) {
        // Avoid sending duplicate LostConnection event.
        if self.connections.remove(&connection).is_none() {
            return;
        }

        let _ = self.event_sender.send(Event::LostConnection(connection));
    }

    pub fn handle_accept(&mut self,
                         handshake: Handshake,
                         trans: transport::Transport)
                         -> io::Result<Connection> {
        let c = trans.connection_id.clone();
        let our_external_endpoint = match trans.connection_id.peer_endpoint() {
            Endpoint::Utp(..) => Endpoint::Utp(handshake.remote_ip.0),
            Endpoint::Tcp(..) => Endpoint::Tcp(handshake.remote_ip.0),
        };
        self.register_connection(handshake, trans, Event::OnAccept(our_external_endpoint, c))
    }

    fn seek_peers(beacon_guid: Option<[u8; 16]>, beacon_port: u16) -> Vec<Endpoint> {
        match beacon::seek_peers(beacon_port, beacon_guid) {
<<<<<<< HEAD
            Ok(peers) => peers.into_iter().map(|a| transport::Endpoint::Tcp(a)).collect(),
=======
            Ok(peers) => peers.into_iter().map(transport::Endpoint::Tcp).collect(),
>>>>>>> 9295420e
            Err(_) => Vec::new(),
        }
    }

    pub fn bootstrap_off_list(&mut self, token: u32, mut bootstrap_list: Vec<Endpoint>) {
        if self.is_bootstrapping {
            return;
        }
        self.is_bootstrapping = true;

        bootstrap_list.retain(|e| !self.is_connected_to(e));

        if bootstrap_list.is_empty() {
            let _ = self.event_sender.send(Event::BootstrapFinished);
            return;
        }

        let head = bootstrap_list.remove(0);

        let event_sender = self.event_sender.clone();
        let cmd_sender = self.cmd_sender.clone();
        let mapper_port = self.mapper.listening_addr().port();
        let external_ip = self.mapper.external_address();

        let _ = Self::new_thread("bootstrap_off_list", move || {
            let h = Handshake {
                mapper_port: Some(mapper_port),
                external_ip: external_ip.map(util::SocketAddrV4W),
                remote_ip: util::SocketAddrW(SocketAddr::from_str("0.0.0.0:0").unwrap()),
            };

            let connect_result = Self::connect(h, head);

            let _ = cmd_sender.send(Closure::new(move |state: &mut State| {
                if !state.is_bootstrapping {
                    let _ = event_sender.send(Event::BootstrapFinished);
                    return;
                }

                state.is_bootstrapping = false;

                if let Ok(c) = connect_result {
                    let _ = state.handle_connect(token, c.0, c.1);
                }

                state.bootstrap_off_list(token, bootstrap_list);
            }));
        });
    }

    pub fn stop_bootstrap(&mut self) {
        self.is_bootstrapping = false;
    }

    pub fn stop(&mut self) {
        self.stop_called = true;
    }

    fn new_thread<F, T>(name: &str, f: F) -> io::Result<JoinHandle<T>>
        where F: FnOnce() -> T,
              F: Send + 'static,
              T: Send + 'static
    {
        thread::Builder::new()
<<<<<<< HEAD
            .name("State::".to_string() + name)
=======
            .name("State::".to_owned() + name)
>>>>>>> 9295420e
            .spawn(f)
    }

    fn is_connected_to(&self, endpoint: &Endpoint) -> bool {
        for pair in &self.connections {
            if pair.0.peer_endpoint() == *endpoint {
                return true;
            }
        }
        false
    }

    fn get_ordered_helping_nodes(&self) -> Vec<SocketAddr> {
        let mut addrs = self.connections
                            .iter()
                            .filter_map(|pair| pair.1.mapper_address)
                            .collect::<Vec<_>>();

        addrs.sort_by(|&addr1, &addr2| {
            ::util::heuristic_geo_cmp(&ip_from_socketaddr(addr1), &ip_from_socketaddr(addr2))
                .reverse()
        });

        addrs
    }

    pub fn get_mapped_udp_socket(&mut self, result_token: u32) {
        use hole_punching::blocking_get_mapped_udp_socket;

        let seq_id = self.next_punch_sequence.number();
        self.next_punch_sequence.increment();

        let event_sender = self.event_sender.clone();
        let helping_nodes = self.get_ordered_helping_nodes();

        let _result_handle = Self::new_thread("map_udp", move || {
            let result = blocking_get_mapped_udp_socket(seq_id, helping_nodes);

            let res = match result {
                // TODO (peterj) use _rest
                Ok((socket, opt_mapped_addr, _rest)) => {
                    let addrs = opt_mapped_addr.into_iter().collect();
                    Ok((socket, addrs))
                }
                Err(what) => Err(what),
            };

            let _ = event_sender.send(Event::OnUdpSocketMapped(MappedUdpSocket {
                result_token: result_token,
<<<<<<< HEAD
                result: res,
=======
                result: result,
>>>>>>> 9295420e
            }));
        });
    }
}

#[cfg(test)]
mod test {
    use super::*;
    use std::thread;
    use std::net::{SocketAddr, SocketAddrV4, SocketAddrV6};
    use ip::IpAddr;
    use std::sync::mpsc::channel;
    use transport::{Endpoint, Port, Acceptor, Handshake};
    use event::Event;
    use util;

    fn testable_endpoint(acceptor: &Acceptor) -> Endpoint {
<<<<<<< HEAD
        let addr = match acceptor {
            &Acceptor::Tcp(ref listener) => {
=======
        let addr = match *acceptor {
            Acceptor::Tcp(ref listener) => {
>>>>>>> 9295420e
                listener.local_addr()
                        .unwrap()
            }
            _ => panic!("Unable to create a new connection"),
        };

        let ip = util::loopback_if_unspecified(util::ip_from_socketaddr(addr));
        let addr = match (ip, addr) {
            (IpAddr::V4(ip), _) => SocketAddr::V4(SocketAddrV4::new(ip, addr.port())),
            (IpAddr::V6(ip), SocketAddr::V6(addr)) => {
                SocketAddr::V6(SocketAddrV6::new(ip, addr.port(), addr.flowinfo(), addr.scope_id()))
            }
            _ => panic!("Unreachable"),
        };
        Endpoint::Tcp(addr)
    }

    fn test_bootstrap_off_list(n: u16) {
        let acceptors = (0..n)
                            .map(|_| Acceptor::new(Port::Tcp(0)).unwrap())
                            .collect::<Vec<_>>();

        let eps = acceptors.iter()
                           .map(|a| testable_endpoint(&a))
                           .collect();

        let (category_tx, category_rx) = channel();
        let (event_tx, event_receiver) = channel();
        let crust_event_category =
            ::maidsafe_utilities::event_sender::MaidSafeEventCategory::CrustEvent;
        let event_sender =
            ::maidsafe_utilities::event_sender::MaidSafeObserver::new(event_tx,
                                                                      crust_event_category,
                                                                      category_tx);

        let mut s = State::new(event_sender).unwrap();

        let cmd_sender = s.cmd_sender.clone();

        cmd_sender.send(Closure::new(move |s: &mut State| {
                      s.bootstrap_off_list(0, eps);
                  }))
                  .unwrap();

        let accept_thread = thread::spawn(move || {
            for a in acceptors {
                let _ = State::accept(Handshake::default(), &a).unwrap();
            }
        });

        let t = thread::spawn(move || {
            s.run();
        });

        let mut accept_count = 0;

        for it in category_rx.iter() {
            match it {
                ::maidsafe_utilities::event_sender::MaidSafeEventCategory::CrustEvent => {
                    if let Ok(event) = event_receiver.try_recv() {
                        match event {
                            Event::OnConnect(_, _) => {
                                accept_count += 1;
                                if accept_count == n {
                                    cmd_sender.send(Closure::new(move |s: &mut State| {
                                                  s.stop();
                                              }))
                                              .unwrap();
                                    break;
                                }
                            }
                            Event::LostConnection(_) => {}
                            Event::BootstrapFinished => {}
                            _ => {
                                panic!("Unexpected event {:?}", event);
                            }
                        }
                    }
                }
                _ => unreachable!("This category should not have been fired - {:?}", it),
            }
        }

        t.join().unwrap();
        accept_thread.join().unwrap();
    }

    #[test]
    fn bootstrap_off_list() {
        test_bootstrap_off_list(1);
        test_bootstrap_off_list(2);
        test_bootstrap_off_list(4);
        test_bootstrap_off_list(8);
    }
}<|MERGE_RESOLUTION|>--- conflicted
+++ resolved
@@ -373,11 +373,7 @@
 
     fn seek_peers(beacon_guid: Option<[u8; 16]>, beacon_port: u16) -> Vec<Endpoint> {
         match beacon::seek_peers(beacon_port, beacon_guid) {
-<<<<<<< HEAD
-            Ok(peers) => peers.into_iter().map(|a| transport::Endpoint::Tcp(a)).collect(),
-=======
             Ok(peers) => peers.into_iter().map(transport::Endpoint::Tcp).collect(),
->>>>>>> 9295420e
             Err(_) => Vec::new(),
         }
     }
@@ -442,11 +438,7 @@
               T: Send + 'static
     {
         thread::Builder::new()
-<<<<<<< HEAD
-            .name("State::".to_string() + name)
-=======
             .name("State::".to_owned() + name)
->>>>>>> 9295420e
             .spawn(f)
     }
 
@@ -496,11 +488,7 @@
 
             let _ = event_sender.send(Event::OnUdpSocketMapped(MappedUdpSocket {
                 result_token: result_token,
-<<<<<<< HEAD
-                result: res,
-=======
                 result: result,
->>>>>>> 9295420e
             }));
         });
     }
@@ -518,13 +506,8 @@
     use util;
 
     fn testable_endpoint(acceptor: &Acceptor) -> Endpoint {
-<<<<<<< HEAD
-        let addr = match acceptor {
-            &Acceptor::Tcp(ref listener) => {
-=======
         let addr = match *acceptor {
             Acceptor::Tcp(ref listener) => {
->>>>>>> 9295420e
                 listener.local_addr()
                         .unwrap()
             }
